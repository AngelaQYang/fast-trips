__copyright__ = "Copyright 2015 Contributing Entities"
__license__   = """
    Licensed under the Apache License, Version 2.0 (the "License");
    you may not use this file except in compliance with the License.
    You may obtain a copy of the License at

        http://www.apache.org/licenses/LICENSE-2.0

    Unless required by applicable law or agreed to in writing, software
    distributed under the License is distributed on an "AS IS" BASIS,
    WITHOUT WARRANTIES OR CONDITIONS OF ANY KIND, either express or implied.
    See the License for the specific language governing permissions and
    limitations under the License.
"""
import ConfigParser,Queue
import collections,datetime,math,multiprocessing,os,random,sys,traceback
import numpy,pandas
import _fasttrips

from .Error       import ConfigurationError
from .Logger      import FastTripsLogger, setupLogging
from .Passenger   import Passenger
from .PathSet     import PathSet
from .Performance import Performance
from .Stop        import Stop
from .TAZ         import TAZ
from .Transfer    import Transfer
from .Trip        import Trip
from .Util        import Util

class Assignment:
    """
    Assignment class.  Documentation forthcoming.

    """
    #: Configuration file for fasttrips
    CONFIGURATION_FILE              = 'config_ft.txt'
    #: Configuration functions
    CONFIGURATION_FUNCTIONS_FILE    = 'config_ft.py'

    #: Output copy of the configuration file in case anything got overridden
    #: (Hmm naming conventions are a bit awkward here)
    CONFIGURATION_OUTPUT_FILE       = 'ft_output_config.txt'

    #: Configuration: Input network directory
    INPUT_NETWORK_DIR               = None
    #: Configuration: Input demand directory
    INPUT_DEMAND_DIR                = None
    #: Configuration: Output directory
    OUTPUT_DIR                      = None

    #: Configuration: Maximum number of iterations to remove capacity violations. When
    #: the transit system is not crowded or when capacity constraint is
    #: relaxed the model will terminate after the first iteration
    ITERATION_FLAG                  = None

    #: Find paths deterministically, using shortest path search based on travel time.
    PATHFINDING_TYPE_DETERMINISTIC  = 'deterministic'
    #: Find paths stochastically using trip-based hyperpath
    PATHFINDING_TYPE_STOCHASTIC     = 'stochastic'
    #: Don't find paths; read :py:attr:`Passenger.PF_PATHS_CSV` and :py:attr:`Passenger.PF_LINKS_CSV`.
    PATHFINDING_TYPE_READ_FILE      = 'file'
    #: Configuration: Pathfinding Type.  Should be one of `Deterministic`, `Stochastic` or `File`
    PATHFINDING_TYPE                = None

    #: Configuration: Do simulation? It should be True for iterative assignment. In a one shot
    #: assignment with simulation flag off, the passengers are assigned to
    #: paths but are not loaded to the network.  Boolean.
    SIMULATION                      = None

    #: Configuration: Passenger trajectory output flag. Passengers' path and time will be
    #: reported if this flag is on. Note that the simulation flag should be on for
    #: passengers' time.  Boolean.
    OUTPUT_PASSENGER_TRAJECTORIES   = None

    #: Configuration: If true, outputs pathset every simulation iteration.  If false,
    #: outputs pathset every path-finding iteration.
    OUTPUT_PATHSET_PER_SIM_ITER     = None

    #: Configuration: Path time-window. This is the time in which the paths are generated.
    #: E.g. with a typical 30 min window, any path within 30 min of the
    #: departure time will be checked.  A :py:class:`datetime.timedelta` instance.
    TIME_WINDOW                     = None

    #: Configuration: Create skims flag. This is specific to the travel demand models
    #: (not working in this version). Boolean.
    CREATE_SKIMS                    = None

    #: Configuration: Beginning of the time period for which the skim is required.
    #:  (specify as 'HH:MM'). A :py:class:`datetime.datetime` instance.
    SKIM_START_TIME                 = None

    #: Configuration: End of the time period for which the skim is required
    #: (specify as 'HH:MM'). A :py:class:`datetime.datetime` instance.
    SKIM_END_TIME                   = None

    #: Route choice configuration: Max number of paths in a pathset.
    #: Used in conjuntion with :py:attr:`Assignment.MIN_PATH_PROBABILITY`
    MAX_NUM_PATHS                   = None

    #: Route choice configuration: Minimum path probability for the path to be used.
    #: Used in conjucntion with :py:attr:`Assignment.MAX_NUM_PATHS`, so it only
    #: kicks in if that is specified AND we hit it, then we start dropping using
    #: this threshhold.
    MIN_PATH_PROBABILITY            = None

    #: Route choice configuration: Dispersion parameter in the logit function.
    #: Higher values result in less stochasticity. Must be nonnegative. 
    #: If unknown use a value between 0.5 and 1. Float.
    STOCH_DISPERSION                = None

    #: Route choice configuration: How many times max times should we process a stop
    #: during labeling?  Use -1 to specify no max.  Int.
    #: Setting this to a positive value may increase runtime but may decrease
    #: pathset quality. (Todo: test/quantify this.)
    STOCH_MAX_STOP_PROCESS_COUNT    = None

    #: Route choice configuration: How many stochastic paths will we generate
    #: (not necessarily unique) to define a path choice set?  Int.
    STOCH_PATHSET_SIZE              = None

    #: Route choice configuration: Use vehicle capacity constraints. Boolean.
    CAPACITY_CONSTRAINT             = None

    #: Debug mode: only run trace passengers
    DEBUG_TRACE_ONLY                = False

    #: Debug mode: only run this number of trips, -1 to run all. Int.
    DEBUG_NUM_TRIPS                 = -1

    #: Debug: include debug columns in output
    DEBUG_OUTPUT_COLUMNS            = False

    #: Skip these passengers
    SKIP_PERSON_IDS                 = None

    #: Trace these passengers
    TRACE_PERSON_IDS                = []

    #: Prepend the route id to the trip id?  This is for readability in debugging, since
    #: route IDs are typically more readable and trip ids are inscrutable
    PREPEND_ROUTE_ID_TO_TRIP_ID     = False

    #: Number of processes to use for path finding (via :py:mod:`multiprocessing`)
    #: Set to 1 to run everything in this process
    #: Set to less than 1 to use the result of :py:func:`multiprocessing.cpu_count`
    #: Set to positive integer greater than 1 to set a fixed number of processes
    NUMBER_OF_PROCESSES             = None

    #: Extra time so passengers don't get bumped (?). A :py:class:`datetime.timedelta` instance.
    BUMP_BUFFER                     = None

    #: This is the only simulation state that exists across iterations
    #: It's a dictionary of (trip_id, stop_id) -> earliest time a bumped passenger started waiting
    bump_wait                       = {}
    bump_wait_df                    = None

    #: Simulation: bump one stop at a time (slower, more accurate)
    #:
    #: When addressing capacity constraints in simulation, we look at all the (trip, stop)-pairs
    #: where the boards are not allowed since vehicle is over capacity.  The faster way to address
    #: this is to bump all of those passengers, which means we call the assigned path bad and try
    #: to reassign.
    #:
    #: However, this could over-bump passengers, because if a passenger rides multiple
    #: crowded vehicles, then bumping her frees up space on other vehicles and so some other bumping
    #: may not be necessary.  Thus, the more accurate (but slower) method is to bump passengers from
    #: each (trip,stop) at a time, in order of the full vehicle arrival time, and then recalculate
    #: loads, and iterate until we have no capacity issues.  Boolean.
    BUMP_ONE_AT_A_TIME              = None

    #: MSA the results that affect the next iteration to avoid oscillation: boards, alights, overcap onboard at stops
    MSA_RESULTS                     = False

    #: Are we finding paths for everyone right now?  Or just un-arrived folks?
    PATHFINDING_EVERYONE            = True

    #: How many Simulation Iterations should we do before going back to path-finding?
    MAX_SIMULATION_ITERS            = 10

    #: Column names for simulation
    SIM_COL_PAX_BOARD_TIME          = 'board_time'       #: Board time on the transit vehicle
    SIM_COL_PAX_ALIGHT_TIME         = 'alight_time'      #: Alight time from the transit vehicle

    SIM_COL_PAX_ALIGHT_DELAY_MIN    = 'alight_delay_min' #: Delay in alight_time from original pathfinding understanding of alight time
    SIM_COL_PAX_A_TIME              = 'new_A_time'       #: Time of arrival at A
    SIM_COL_PAX_B_TIME              = 'new_B_time'       #: Time of arrival at B
    SIM_COL_PAX_LINK_TIME           = 'new_linktime'     #: Link time (SIM_COL_PAX_B_TIME - SIM_COL_PAX_A_TIME)
    SIM_COL_PAX_WAIT_TIME           = 'new_waittime'     #: Wait time
    SIM_COL_PAX_MISSED_XFER         = 'missed_xfer'      #: Is this link a missed transfer

    SIM_COL_PAX_OVERCAP_FRAC        = 'overcap_frac'     #: If board at an overcap stop, fraction of boards that are overcap
    SIM_COL_PAX_BUMP_ITER           = 'bump_iter'
    SIM_COL_PAX_BUMPSTOP_BOARDED    = 'bumpstop_boarded' #: 1 if lucky enough to board at an at- or over-capacity stop
    SIM_COL_PAX_DISTANCE            = "distance"         #: Link distance
    SIM_COL_PAX_FARE                = "fare"             #: Link fare in currency
    SIM_COL_PAX_FARE_PERIOD         = "fare_class"       #: Fare period id
    SIM_COL_PAX_FREE_TRANSFER       = "free_transfer"    #: Free transfer?  NaN, 0.0 or 1.0, only free based on `fare_attributes_ft.txt`
    SIM_COL_PAX_COST                = 'sim_cost'         #: Link cost. (Cannot be `cost` because it collides with TAZ.DRIVE_ACCESS_COLUMN_COST)
    SIM_COL_PAX_LNPS                = 'ln_PS'            #: log(PathSize)
    SIM_COL_PAX_PROBABILITY         = 'probability'      #: Probability of this path
    SIM_COL_PAX_LOGSUM              = 'logsum'           #: Logsum of all paths

    #: Is this link/path a missed transfer?
    #: Set in both pathset links and pathset paths, this is a 1 or 0
    SIM_COL_MISSED_XFER             = 'missed_xfer'

    #: Chosen status for path
    #: set to -1 for not chosen
    #: set to iteration + simulation_iteration/100 when a path is chosen
    #: set to -2 for chosen but then rejected
    SIM_COL_PAX_CHOSEN              = 'chosen'
    CHOSEN_NOT_CHOSEN_YET           = -1
    CHOSEN_REJECTED                 = -2

    def __init__(self):
        """
        This does nothing.  Assignment methods are static methods for now.
        """
        pass

    @staticmethod
    def read_configuration(override_input_network_dir=None, override_input_demand_dir=None, config_file=CONFIGURATION_FILE):
        """
        Read the configuration parameters from :py:attr:`Assignment.INPUT_NETWORK_DIR` and then :py:attr:`Assignment.INPUT_DEMAND_DIR`
        """
        pandas.set_option('display.width',      1000)
        # pandas.set_option('display.height',   1000)
        pandas.set_option('display.max_rows',   1000)
        pandas.set_option('display.max_columns', 100)

        if override_input_network_dir:
            Assignment.INPUT_NETWORK_DIR = override_input_network_dir
        if override_input_demand_dir:
            Assignment.INPUT_DEMAND_DIR = override_input_demand_dir

        # Functions are defined in here -- read this and eval it
        func_file = os.path.join(Assignment.INPUT_DEMAND_DIR, Assignment.CONFIGURATION_FUNCTIONS_FILE)
        if os.path.exists(func_file):
            my_globals = {}
            FastTripsLogger.info("Reading %s" % func_file)
            execfile(func_file, my_globals, PathSet.CONFIGURED_FUNCTIONS)
            FastTripsLogger.info("PathSet.CONFIGURED_FUNCTIONS = %s" % str(PathSet.CONFIGURED_FUNCTIONS))

        parser = ConfigParser.RawConfigParser(
            defaults={'iterations'                      :1,
                      'simulation'                      :'True',
                      'output_pathset_per_sim_iter'     :'False',
                      'output_passenger_trajectories'   :'True',
                      'create_skims'                    :'False',
                      'skim_start_time'                 :'5:00',
                      'skim_end_time'                   :'10:00',
                      'capacity_constraint'             :'False',
                      'skip_person_ids'                 :'None',
                      'trace_person_ids'                :'None',
                      'debug_trace_only'                :'False',
                      'debug_num_trips'                 :-1,
                      'debug_output_columns'            :'False',
                      'prepend_route_id_to_trip_id'     :'False',
                      'number_of_processes'             :0,
                      'bump_buffer'                     :5,
                      'bump_one_at_a_time'              :'False',
                      # pathfinding
                      'max_num_paths'                   :-1,
                      'min_path_probability'            :0.005,
                      'min_transfer_penalty'            :1.0,
                      'overlap_scale_parameter'         :1.0,
                      'overlap_split_transit'           :'False',
                      'overlap_variable'                :'count',
                      'pathfinding_type'                :Assignment.PATHFINDING_TYPE_STOCHASTIC,
                      'stochastic_dispersion'           :1.0,
                      'stochastic_max_stop_process_count':-1,
                      'stochastic_pathset_size'         :1000,
                      'time_window'                     :30,
                      'user_class_function'             :'generic_user_class'
                     })
        # First, read configuration from network directory
        config_fullpath = os.path.join(Assignment.INPUT_NETWORK_DIR, config_file)
        FastTripsLogger.info("Reading configuration file %s" % config_fullpath)
        parser.read(config_fullpath)

        # Then, read configuration from demand directory (if specified and different from network directory)
        config_fullpath = os.path.join(Assignment.INPUT_DEMAND_DIR, config_file)
        if Assignment.INPUT_DEMAND_DIR and (Assignment.INPUT_DEMAND_DIR != Assignment.INPUT_NETWORK_DIR) and os.path.exists(config_fullpath):
            FastTripsLogger.info("Reading configuration file %s" % config_fullpath)
            parser.read(config_fullpath)

        Assignment.ITERATION_FLAG                = parser.getint    ('fasttrips','iterations')
        Assignment.SIMULATION                    = parser.getboolean('fasttrips','simulation')
        Assignment.OUTPUT_PASSENGER_TRAJECTORIES = parser.getboolean('fasttrips','output_passenger_trajectories')
        Assignment.OUTPUT_PATHSET_PER_SIM_ITER   = parser.getboolean('fasttrips','output_pathset_per_sim_iter')
        Assignment.CREATE_SKIMS                  = parser.getboolean('fasttrips','create_skims')
        Assignment.SKIM_START_TIME = datetime.datetime.strptime(
                                                   parser.get       ('fasttrips','skim_start_time'),'%H:%M')
        Assignment.SKIM_END_TIME   = datetime.datetime.strptime(
                                                   parser.get       ('fasttrips','skim_end_time'),'%H:%M')
        Assignment.CAPACITY_CONSTRAINT           = parser.getboolean('fasttrips','capacity_constraint')
        Assignment.SKIP_PERSON_IDS          = eval(parser.get       ('fasttrips','skip_person_ids'))
        Assignment.TRACE_PERSON_IDS         = eval(parser.get       ('fasttrips','trace_person_ids'))
        Assignment.DEBUG_TRACE_ONLY              = parser.getboolean('fasttrips','debug_trace_only')
        Assignment.DEBUG_NUM_TRIPS               = parser.getint    ('fasttrips','debug_num_trips')
        Assignment.DEBUG_OUTPUT_COLUMNS          = parser.getboolean('fasttrips','debug_output_columns')
        Assignment.PREPEND_ROUTE_ID_TO_TRIP_ID   = parser.getboolean('fasttrips','prepend_route_id_to_trip_id')
        Assignment.NUMBER_OF_PROCESSES           = parser.getint    ('fasttrips','number_of_processes')
        Assignment.BUMP_BUFFER = datetime.timedelta(
                                         minutes = parser.getfloat  ('fasttrips','bump_buffer'))
        Assignment.BUMP_ONE_AT_A_TIME            = parser.getboolean('fasttrips','bump_one_at_a_time')

        # pathfinding
        Assignment.MAX_NUM_PATHS                 = parser.getint    ('pathfinding','max_num_paths')
        Assignment.MIN_PATH_PROBABILITY          = parser.getfloat  ('pathfinding','min_path_probability')
        PathSet.MIN_TRANSFER_PENALTY             = parser.getfloat  ('pathfinding','min_transfer_penalty')
        PathSet.OVERLAP_SCALE_PARAMETER          = parser.getfloat  ('pathfinding','overlap_scale_parameter')
        PathSet.OVERLAP_SPLIT_TRANSIT            = parser.getboolean('pathfinding','overlap_split_transit')
        PathSet.OVERLAP_VARIABLE                 = parser.get       ('pathfinding','overlap_variable')
        Assignment.PATHFINDING_TYPE              = parser.get       ('pathfinding','pathfinding_type')
        assert(Assignment.PATHFINDING_TYPE in [Assignment.PATHFINDING_TYPE_STOCHASTIC, \
                                               Assignment.PATHFINDING_TYPE_DETERMINISTIC, \
                                               Assignment.PATHFINDING_TYPE_READ_FILE])
        Assignment.STOCH_DISPERSION              = parser.getfloat  ('pathfinding','stochastic_dispersion')
        Assignment.STOCH_MAX_STOP_PROCESS_COUNT  = parser.getint    ('pathfinding','stochastic_max_stop_process_count')
        Assignment.STOCH_PATHSET_SIZE            = parser.getint    ('pathfinding','stochastic_pathset_size')
        Assignment.TIME_WINDOW = datetime.timedelta(
                                         minutes = parser.getfloat  ('pathfinding','time_window'))
        PathSet.USER_CLASS_FUNCTION              = parser.get       ('pathfinding','user_class_function')

        if PathSet.OVERLAP_VARIABLE not in PathSet.OVERLAP_VARIABLE_OPTIONS:
            msg = "pathfinding.overlap_variable [%s] not defined. Expected values: %s" % (PathSet.OVERLAP_VARIABLE, str(PathSet.OVERLAP_VARIABLE_OPTIONS))
            FastTripsLogger.fatal(msg)
            raise ConfigurationError(func_file, msg)
        if PathSet.USER_CLASS_FUNCTION not in PathSet.CONFIGURED_FUNCTIONS:
            msg = "User class function [%s] not defined.  Please check your function file [%s]" % (PathSet.USER_CLASS_FUNCTION, func_file)
            FastTripsLogger.fatal(msg)
            raise ConfigurationError(func_file, msg)

        weights_file = os.path.join(Assignment.INPUT_DEMAND_DIR, PathSet.WEIGHTS_FILE)
        if not os.path.exists(weights_file):
            FastTripsLogger.fatal("No path weights file %s" % weights_file)
            sys.exit(2)

        PathSet.WEIGHTS_DF = pandas.read_fwf(weights_file)
        FastTripsLogger.debug("Weights =\n%s" % str(PathSet.WEIGHTS_DF))
        FastTripsLogger.debug("Weight types = \n%s" % str(PathSet.WEIGHTS_DF.dtypes))

    @staticmethod
    def write_configuration(output_dir):
        """
        Write the configuration parameters to function as a record with the output.
        """
        parser = ConfigParser.SafeConfigParser()
        parser.add_section('fasttrips')
        parser.set('fasttrips','input_demand_dir',              Assignment.INPUT_DEMAND_DIR)
        parser.set('fasttrips','input_network_dir',             Assignment.INPUT_NETWORK_DIR)
        parser.set('fasttrips','iterations',                    '%d' % Assignment.ITERATION_FLAG)
        parser.set('fasttrips','simulation',                    'True' if Assignment.SIMULATION else 'False')
        parser.set('fasttrips','output_dir',                    Assignment.OUTPUT_DIR)
        parser.set('fasttrips','output_passenger_trajectories', 'True' if Assignment.OUTPUT_PASSENGER_TRAJECTORIES else 'False')
        parser.set('fasttrips','output_pathset_per_sim_iter',   'True' if Assignment.OUTPUT_PATHSET_PER_SIM_ITER else 'False')
        parser.set('fasttrips','create_skims',                  'True' if Assignment.CREATE_SKIMS else 'False')
        parser.set('fasttrips','skim_start_time',               Assignment.SKIM_START_TIME.strftime('%H:%M'))
        parser.set('fasttrips','skim_end_time',                 Assignment.SKIM_END_TIME.strftime('%H:%M'))
        parser.set('fasttrips','capacity_constraint',           'True' if Assignment.CAPACITY_CONSTRAINT else 'False')
        parser.set('fasttrips','skip_person_ids',               '%s' % str(Assignment.SKIP_PERSON_IDS))
        parser.set('fasttrips','trace_person_ids',              '%s' % str(Assignment.TRACE_PERSON_IDS))
        parser.set('fasttrips','debug_trace_only',              'True' if Assignment.DEBUG_TRACE_ONLY else 'False')
        parser.set('fasttrips','debug_num_trips',               '%d' % Assignment.DEBUG_NUM_TRIPS)
        parser.set('fasttrips','debug_output_columns',          'True' if Assignment.DEBUG_OUTPUT_COLUMNS else 'False')
        parser.set('fasttrips','prepend_route_id_to_trip_id',   'True' if Assignment.PREPEND_ROUTE_ID_TO_TRIP_ID else 'False')
        parser.set('fasttrips','number_of_processes',           '%d' % Assignment.NUMBER_OF_PROCESSES)
        parser.set('fasttrips','bump_buffer',                   '%f' % (Assignment.BUMP_BUFFER.total_seconds()/60.0))
        parser.set('fasttrips','bump_one_at_a_time',            'True' if Assignment.BUMP_ONE_AT_A_TIME else 'False')

        #pathfinding
        parser.add_section('pathfinding')
        parser.set('pathfinding','max_num_paths',               '%d' % Assignment.MAX_NUM_PATHS)
        parser.set('pathfinding','min_path_probability',        '%f' % Assignment.MIN_PATH_PROBABILITY)
        parser.set('pathfinding','min_transfer_penalty',        '%f' % PathSet.MIN_TRANSFER_PENALTY)
        parser.set('pathfinding','overlap_scale_parameter',     '%f' % PathSet.OVERLAP_SCALE_PARAMETER)
        parser.set('pathfinding','overlap_split_transit',       'True' if PathSet.OVERLAP_SPLIT_TRANSIT else 'False')
        parser.set('pathfinding','overlap_variable',            '%s' % PathSet.OVERLAP_VARIABLE)
        parser.set('pathfinding','pathfinding_type',            Assignment.PATHFINDING_TYPE)
        parser.set('pathfinding','stochastic_dispersion',       '%f' % Assignment.STOCH_DISPERSION)
        parser.set('pathfinding','stochastic_max_stop_process_count', '%d' % Assignment.STOCH_MAX_STOP_PROCESS_COUNT)
        parser.set('pathfinding','stochastic_pathset_size',     '%d' % Assignment.STOCH_PATHSET_SIZE)
        parser.set('pathfinding','time_window',                 '%f' % (Assignment.TIME_WINDOW.total_seconds()/60.0))
        parser.set('pathfinding','user_class_function',         '%s' % PathSet.USER_CLASS_FUNCTION)

        output_file = open(os.path.join(output_dir, Assignment.CONFIGURATION_OUTPUT_FILE), 'w')
        parser.write(output_file)
        output_file.close()

    @staticmethod
    def initialize_fasttrips_extension(process_number, output_dir, stop_times_df):
        """
        Initialize the C++ fasttrips extension by passing it the network supply.
        """
        FastTripsLogger.debug("Initializing fasttrips extension for process number %d" % process_number)

        # this may not be set yet if it is iter1
        overcap_col = Trip.SIM_COL_VEH_OVERCAP
        if Assignment.MSA_RESULTS:
            overcap_col = Trip.SIM_COL_VEH_MSA_OVERCAP

        if overcap_col not in list(stop_times_df.columns.values):
            stop_times_df[overcap_col] = 0

        FastTripsLogger.debug("initialize_fasttrips_extension() overcap sum: %d" % stop_times_df[overcap_col].sum())
        FastTripsLogger.debug("initialize_fasttrips_extension() STOPTIMES_COLUMN_DEPARTURE_TIME_MIN len: %d mean: %f" % \
                              (len(stop_times_df), stop_times_df[Trip.STOPTIMES_COLUMN_DEPARTURE_TIME_MIN].mean()))

        _fasttrips.initialize_supply(output_dir, process_number,
                                     stop_times_df[[Trip.STOPTIMES_COLUMN_TRIP_ID_NUM,
                                                    Trip.STOPTIMES_COLUMN_STOP_SEQUENCE,
                                                    Trip.STOPTIMES_COLUMN_STOP_ID_NUM]].as_matrix().astype('int32'),
                                     stop_times_df[[Trip.STOPTIMES_COLUMN_ARRIVAL_TIME_MIN,
                                                    Trip.STOPTIMES_COLUMN_DEPARTURE_TIME_MIN,
                                                    Trip.STOPTIMES_COLUMN_SHAPE_DIST_TRAVELED,
                                                    overcap_col]].as_matrix().astype('float64'))

        _fasttrips.initialize_parameters(Assignment.TIME_WINDOW.total_seconds()/60.0,
                                         Assignment.BUMP_BUFFER.total_seconds()/60.0,
                                         Assignment.STOCH_PATHSET_SIZE,
                                         Assignment.STOCH_DISPERSION,
                                         Assignment.STOCH_MAX_STOP_PROCESS_COUNT,
                                         Assignment.MAX_NUM_PATHS,
                                         Assignment.MIN_PATH_PROBABILITY)

    @staticmethod
    def set_fasttrips_bump_wait(bump_wait_df):
        """
        Sends the bump wait information to the fasttrips extension
        """
        # send a clear message?
        if type(bump_wait_df)==type(None): return

        if len(bump_wait_df) == 0: return

        _fasttrips.set_bump_wait(bump_wait_df[[Trip.STOPTIMES_COLUMN_TRIP_ID_NUM,
                                               Trip.STOPTIMES_COLUMN_STOP_SEQUENCE,
                                               Trip.STOPTIMES_COLUMN_STOP_ID_NUM]].as_matrix().astype('int32'),
                                 bump_wait_df[Passenger.PF_COL_PAX_A_TIME_MIN].values.astype('float64'))
    @staticmethod
    def write_vehicle_trips(output_dir, iteration, veh_trips_df):
        """
        """
        columns = ["iteration",                             # we'll add
                   Trip.TRIPS_COLUMN_DIRECTION_ID,
                   Trip.TRIPS_COLUMN_SERVICE_ID,
                   Trip.TRIPS_COLUMN_ROUTE_ID,
                   Trip.STOPTIMES_COLUMN_TRIP_ID,
                   Trip.STOPTIMES_COLUMN_STOP_SEQUENCE,
                   Trip.STOPTIMES_COLUMN_STOP_ID,
                   Trip.STOPTIMES_COLUMN_ARRIVAL_TIME,
                   Trip.STOPTIMES_COLUMN_ARRIVAL_TIME_MIN,
                   Trip.STOPTIMES_COLUMN_DEPARTURE_TIME,
                   Trip.STOPTIMES_COLUMN_DEPARTURE_TIME_MIN,
                   Trip.STOPTIMES_COLUMN_TRAVEL_TIME_SEC,
                   Trip.STOPTIMES_COLUMN_DWELL_TIME_SEC,
                   Trip.VEHICLES_COLUMN_TOTAL_CAPACITY,
                   Trip.SIM_COL_VEH_BOARDS,
                   Trip.SIM_COL_VEH_ALIGHTS,
                   Trip.SIM_COL_VEH_ONBOARD,
                   Trip.SIM_COL_VEH_STANDEES,
                   Trip.SIM_COL_VEH_FRICTION,
                   Trip.SIM_COL_VEH_OVERCAP,
                   Trip.SIM_COL_VEH_MSA_BOARDS,
                   Trip.SIM_COL_VEH_MSA_ALIGHTS,
                   Trip.SIM_COL_VEH_MSA_ONBOARD,
                   Trip.SIM_COL_VEH_MSA_STANDEES,
                   Trip.SIM_COL_VEH_MSA_FRICTION,
                   Trip.SIM_COL_VEH_MSA_OVERCAP]

        # these may not be in there since they're optional
        for optional_col in [Trip.TRIPS_COLUMN_DIRECTION_ID,
                             Trip.VEHICLES_COLUMN_TOTAL_CAPACITY]:
            if optional_col not in veh_trips_df.columns.values:
                columns.remove(optional_col)

        veh_trips_df["iteration"] = iteration
        Util.write_dataframe(veh_trips_df[columns], "veh_trips_df", os.path.join(output_dir, "veh_trips.csv"), append=(iteration>0))
        veh_trips_df.drop("iteration", axis=1, inplace=True)

    @staticmethod
    def merge_pathsets(pathfind_trip_list_df, pathset_paths_df, pathset_links_df, new_pathset_paths_df, new_pathset_links_df):
        """
        Merge the given new pathset paths and links into the existing
        """
        FastTripsLogger.debug("merge_pathsets():     pathset_paths_df len=%d head=\n%s" % (len(    pathset_paths_df),     pathset_paths_df.head().to_string()))
        FastTripsLogger.debug("merge_pathsets(): new_pathset_paths_df len=%d head=\n%s" % (len(new_pathset_paths_df), new_pathset_paths_df.head().to_string()))
        FastTripsLogger.debug("merge_pathsets() dtypes=\n%s" % str(pathset_paths_df.dtypes))
        FastTripsLogger.debug("merge_pathsets():     pathset_links_df len=%d head=\n%s" % (len(    pathset_links_df),     pathset_links_df.head().to_string()))
        FastTripsLogger.debug("merge_pathsets(): new_pathset_links_df len=%d head=\n%s" % (len(new_pathset_links_df), new_pathset_links_df.head().to_string()))
        FastTripsLogger.debug("merge_pathsets() dtypes=\n%s" % str(pathset_links_df.dtypes))

        # TODO: This might be inefficient...

        # filter out the new pathset person trips from pathset_paths_df
        pathfind_trip_list_df["new"] = 1
        pathset_paths_df = pandas.merge(left =pathset_paths_df,
                                        right=pathfind_trip_list_df[[Passenger.TRIP_LIST_COLUMN_TRIP_LIST_ID_NUM,"new"]],
                                        how  ="left")
        pathset_paths_df = pathset_paths_df.loc[pandas.isnull(pathset_paths_df["new"])]
        pathset_paths_df.drop(["new"], axis=1, inplace=True)
        FastTripsLogger.debug("Filtered to %d pathset_paths_df rows" % len(pathset_paths_df))
        # TODO: error prone, make this cleaner with where it's initialized elsewhere
        new_pathset_paths_df[Assignment.SIM_COL_PAX_CHOSEN ] = Assignment.CHOSEN_NOT_CHOSEN_YET
        new_pathset_paths_df[Assignment.SIM_COL_MISSED_XFER] = 0
        # append
        pathset_paths_df = pandas.concat([pathset_paths_df, new_pathset_paths_df], axis=0)
        FastTripsLogger.debug("Concatenated so pathset_paths_df has %d rows" % len(pathset_paths_df))

        # filter out the new pathset person trips from pathset_links_df
        pathset_links_df = pandas.merge(left =pathset_links_df,
                                        right=pathfind_trip_list_df[[Passenger.TRIP_LIST_COLUMN_TRIP_LIST_ID_NUM,"new"]],
                                        how  ="left")
        pathset_links_df = pathset_links_df.loc[pandas.isnull(pathset_links_df["new"])]
        pathset_links_df.drop(["new"], axis=1, inplace=True)
        FastTripsLogger.debug("Filtered to %d pathset_links_df rows" % len(pathset_links_df))
        # append
        pathset_links_df = pandas.concat([pathset_links_df, new_pathset_links_df], axis=0)
        FastTripsLogger.debug("Concatenated so pathset_links_df has %d rows" % len(pathset_links_df))

        FastTripsLogger.debug("merge_pathsets():     pathset_paths_df len=%d head=\n%s\ntail=\n%s" % (len(pathset_paths_df), pathset_paths_df.head().to_string(),pathset_paths_df.tail().to_string()))
        FastTripsLogger.debug("merge_pathsets():     pathset_links_df len=%d head=\n%s\ntail=\n%s" % (len(pathset_links_df), pathset_links_df.head().to_string(),pathset_links_df.tail().to_string()))

        # done with this
        pathfind_trip_list_df.drop(["new"], axis=1, inplace=True)
        return (pathset_paths_df, pathset_links_df)

    @staticmethod
    def number_of_pathsets(pathset_paths_df):
        """
        Counts the number of passenger trips with pathsets and returns it.
        """
        return len(pathset_paths_df.groupby([Passenger.PERSONS_COLUMN_PERSON_ID,Passenger.TRIP_LIST_COLUMN_PERSON_TRIP_ID]))

    @staticmethod
    def assign_paths(output_dir, FT):
        """
        Finds the paths for the passengers.
        """
        Assignment.write_configuration(output_dir)

        # write the initial load profile, iteration 0
        veh_trips_df     = FT.trips.get_full_trips()
        pathset_paths_df = None
        pathset_links_df = None

        # write 0-iter vehicle trips
        Assignment.write_vehicle_trips(output_dir, 0, veh_trips_df)

        for iteration in range(1,Assignment.ITERATION_FLAG+1):
            FastTripsLogger.info("***************************** ITERATION %d **************************************" % iteration)

            if (Assignment.PATHFINDING_TYPE == Assignment.PATHFINDING_TYPE_READ_FILE) and (iteration == 1):
                FastTripsLogger.info("Reading paths from file")
                (new_pathset_paths_df, new_pathset_links_df) = FT.passengers.read_passenger_pathsets(output_dir, FT.stops, include_asgn=False)
                num_paths_found = Assignment.number_of_pathsets(new_pathset_paths_df)

            else:
                num_paths_found = Assignment.generate_pathsets(FT, pathset_paths_df, veh_trips_df, output_dir, iteration)
                (new_pathset_paths_df, new_pathset_links_df) = FT.passengers.setup_passenger_pathsets(iteration, FT.stops,
                                                                                                      FT.trips.trip_id_df, FT.trips.trips_df, FT.routes.modes_df,
                                                                                                      FT.transfers, FT.tazs, Assignment.PREPEND_ROUTE_ID_TO_TRIP_ID)
                # write pathfinding results to special PF results file
                Passenger.write_paths(output_dir, iteration, -1, new_pathset_paths_df, False, Assignment.OUTPUT_PATHSET_PER_SIM_ITER, not Assignment.DEBUG_OUTPUT_COLUMNS, not Assignment.DEBUG_OUTPUT_COLUMNS)
                Passenger.write_paths(output_dir, iteration, -1, new_pathset_links_df, True,  Assignment.OUTPUT_PATHSET_PER_SIM_ITER, not Assignment.DEBUG_OUTPUT_COLUMNS, not Assignment.DEBUG_OUTPUT_COLUMNS)

                # write performance info right away in case we crash, quit, etc
                FT.performance.write(output_dir, iteration)

            if Assignment.PATHFINDING_EVERYONE:
                pathset_paths_df = new_pathset_paths_df
                pathset_links_df = new_pathset_links_df
            else:
                (pathset_paths_df, pathset_links_df) = Assignment.merge_pathsets(FT.passengers.pathfind_trip_list_df, pathset_paths_df, pathset_links_df, new_pathset_paths_df, new_pathset_links_df)
                num_paths_found = Assignment.number_of_pathsets(pathset_paths_df)

            if Assignment.SIMULATION:
                FastTripsLogger.info("****************************** SIMULATING *****************************")
                (num_passengers_arrived, pathset_paths_df, pathset_links_df, veh_trips_df) = \
                    Assignment.simulate(FT, output_dir, iteration, pathset_paths_df, pathset_links_df, veh_trips_df)
            else:
                # if we're not simulating, we can still calculate costs and choose paths
                FastTripsLogger.info("****************************** CHOOSING PATHS WITHOUT SIMULATING *****************************")

                (num_passengers_arrived, pathset_paths_df, pathset_links_df) = \
                    Assignment.choose_paths_without_simulation(FT, output_dir, iteration, pathset_paths_df, pathset_links_df, veh_trips_df)

            # Set new schedule
            FT.trips.stop_times_df = veh_trips_df

            Assignment.write_vehicle_trips(output_dir, iteration, veh_trips_df)

            if Assignment.OUTPUT_PASSENGER_TRAJECTORIES:
                PathSet.write_path_times(Passenger.get_chosen_links(pathset_links_df), output_dir)

            # capacity gap stuff
            num_bumped_passengers = num_paths_found - num_passengers_arrived
            if num_paths_found > 0:
                capacity_gap = 100.0*num_bumped_passengers/num_paths_found
            else:
                capacity_gap = 100

            FastTripsLogger.info("")
            FastTripsLogger.info("  TOTAL ASSIGNED PASSENGERS: %10d" % num_paths_found)
            FastTripsLogger.info("  ARRIVED PASSENGERS:        %10d" % num_passengers_arrived)
            FastTripsLogger.info("  MISSED PASSENGERS:         %10d" % num_bumped_passengers)
            FastTripsLogger.info("  CAPACITY GAP:              %10.5f" % capacity_gap)

            if False and capacity_gap < 0.001:
                break

        # end for loop

    @staticmethod
    def filter_trip_list_to_not_arrived(trip_list_df, pathset_paths_df):
        """
        Filter the given trip list to only those that have not arrived according to *pathset_paths_df*.
        """
        FastTripsLogger.debug("filter_trip_list_to_not_arrived(): trip_list_df len=%d head()=\n%s"  % (len(trip_list_df), trip_list_df.head().to_string()))
        FastTripsLogger.debug("filter_trip_list_to_not_arrived(): pathset_paths_df len=%d head()=\n%s"  % (len(pathset_paths_df), pathset_paths_df.head().to_string()))

        # filter to only the chosen paths
        chosen_paths_df = pathset_paths_df.loc[pathset_paths_df[Assignment.SIM_COL_PAX_CHOSEN] >= 0, [Passenger.TRIP_LIST_COLUMN_TRIP_LIST_ID_NUM, Assignment.SIM_COL_PAX_CHOSEN]]

        # add chosen index
        trip_list_df_to_return = pandas.merge(left  =trip_list_df,
                                              right =chosen_paths_df,
                                              how   ="left")
        # use it to filter to null chosen
        trip_list_df_to_return = trip_list_df_to_return.loc[pandas.isnull(trip_list_df_to_return[Assignment.SIM_COL_PAX_CHOSEN])]
        # remove chosen column
        trip_list_df_to_return.drop([Assignment.SIM_COL_PAX_CHOSEN], axis=1, inplace=True)

        FastTripsLogger.debug("filter_trip_list_to_not_arrived(): trip_list_df_to_return len=%d head()=\n%s"  % (len(trip_list_df_to_return), trip_list_df_to_return.head().to_string()))
        return trip_list_df_to_return

    @staticmethod
    def generate_pathsets(FT, pathset_paths_df, veh_trips_df, output_dir, iteration):
        """
        Figures out which person trips for whom to generate_pathsets, stored in :py:attr:`Passenger.pathfind_trip_list_df`

        Generates paths sets for those person trips using deterministic trip-based shortest path (TBSP) or
        stochastic trip-based hyperpath (TBHP).

        Returns the number of pathsets found.
        """
        FastTripsLogger.info("**************************** GENERATING PATHS ****************************")
        start_time          = datetime.datetime.now()
        process_dict        = {}  # workernum -> {"process":process, "alive":alive bool, "done":done bool, "working_on":(person_id, trip_list_num)}
        todo_queue          = None
        done_queue          = None

        # We only need to do this once
        if iteration == 1:
            if Assignment.DEBUG_TRACE_ONLY:
                FT.passengers.trip_list_df = FT.passengers.trip_list_df.loc[FT.passengers.trip_list_df[Passenger.TRIP_LIST_COLUMN_PERSON_ID].isin(Assignment.TRACE_PERSON_IDS)]
            else:
                if Assignment.DEBUG_NUM_TRIPS > 0 and len(FT.passengers.trip_list_df) > Assignment.DEBUG_NUM_TRIPS:
                    FastTripsLogger.info("Truncating trip list to %d trips" % Assignment.DEBUG_NUM_TRIPS)
                    FT.passengers.trip_list_df = FT.passengers.trip_list_df.iloc[:Assignment.DEBUG_NUM_TRIPS]

            # Skip someone?
            if Assignment.SKIP_PERSON_IDS and len(Assignment.SKIP_PERSON_IDS) > 0:
                FT.passengers.trip_list_df = FT.passengers.trip_list_df.loc[~FT.passengers.trip_list_df[Passenger.TRIP_LIST_COLUMN_PERSON_ID].isin(Assignment.SKIP_PERSON_IDS)]

        # these are the trips for which we'll find paths
        FT.passengers.pathfind_trip_list_df = FT.passengers.trip_list_df

        # test: on even iterations, try to find paths for the failed passengers, e.g. passengers with chosen==0
        if iteration % 2 == 0:
            Assignment.PATHFINDING_EVERYONE = False
            FastTripsLogger.info("Finding paths for trips for those that haven't arrived yet")
            FT.passengers.pathfind_trip_list_df = Assignment.filter_trip_list_to_not_arrived(FT.passengers.trip_list_df, pathset_paths_df)
        else:
            Assignment.PATHFINDING_EVERYONE = True
            # we're starting over with empty vehicles
            Trip.reset_onboard(veh_trips_df)

        est_paths_to_find   = len(FT.passengers.pathfind_trip_list_df)
        FastTripsLogger.info("Finding pathsets for %d trips" % est_paths_to_find)
        if est_paths_to_find == 0:
            return 0

        info_freq           = pow(10, int(math.log(est_paths_to_find+1,10)-2))
        if info_freq < 1: info_freq = 1
        # info_freq = 1 # DEBUG CRASH

        num_processes       = Assignment.NUMBER_OF_PROCESSES
        if  Assignment.NUMBER_OF_PROCESSES < 1:
            num_processes   = multiprocessing.cpu_count()
        # it's not worth it unless each process does 3
        if num_processes > est_paths_to_find*3:
            num_processes = int(est_paths_to_find/3)

        # this is probalby time consuming... put in a try block
        try:
            # Setup multiprocessing processes
            if num_processes > 1:
                todo_queue      = multiprocessing.Queue()
                done_queue      = multiprocessing.Queue()
                for process_idx in range(1, 1+num_processes):
                    FastTripsLogger.info("Starting worker process %2d" % process_idx)
                    process_dict[process_idx] = {
                        "process":multiprocessing.Process(target=find_trip_based_paths_process_worker,
                            args=(iteration, process_idx, Assignment.INPUT_NETWORK_DIR, Assignment.INPUT_DEMAND_DIR,
                                  Assignment.OUTPUT_DIR, todo_queue, done_queue,
                                  Assignment.PATHFINDING_TYPE==Assignment.PATHFINDING_TYPE_STOCHASTIC,
                                  Assignment.bump_wait_df, veh_trips_df)),
                        "alive":True,
                        "done":False
                    }
                    process_dict[process_idx]["process"].start()
            else:
                Assignment.initialize_fasttrips_extension(0, output_dir, veh_trips_df)

            # process tasks or send tasks to workers for processing
            num_paths_found_prev  = 0
            num_paths_found_now   = 0
            path_cols             = list(FT.passengers.pathfind_trip_list_df.columns.values)
            for path_tuple in FT.passengers.pathfind_trip_list_df.itertuples(index=False):
                path_dict         = dict(zip(path_cols, path_tuple))
                trip_list_id      = path_dict[Passenger.TRIP_LIST_COLUMN_TRIP_LIST_ID_NUM]
                person_id         = path_dict[Passenger.TRIP_LIST_COLUMN_PERSON_ID]
                trace_person      = person_id in Assignment.TRACE_PERSON_IDS

                if Assignment.DEBUG_TRACE_ONLY and not trace_person: continue

                # first iteration -- create path objects
                if iteration==1:
                    trip_pathset = PathSet(path_dict)
                    FT.passengers.add_pathset(trip_list_id, trip_pathset)
                else:
                    trip_pathset = FT.passengers.get_pathset(trip_list_id)

                if not trip_pathset.goes_somewhere(): continue

                # find pathsets for everyone -- dwell times have changed
                # if iteration > 1 and trip_list_id not in Assignment.bumped_trip_list_nums:
                #    num_paths_found_prev += 1
                #    continue

                if num_processes > 1:
                    todo_queue.put( trip_pathset )
                else:
                    if trace_person:
                        FastTripsLogger.debug("Tracing assignment of person_id %s" % str(person_id))

                    # do the work
                    (pathdict, perf_dict) = \
                        Assignment.find_trip_based_pathset(iteration, trip_pathset,
                                                        Assignment.PATHFINDING_TYPE==Assignment.PATHFINDING_TYPE_STOCHASTIC,
                                                        trace=trace_person)
                    trip_pathset.pathdict = pathdict
                    FT.performance.add_info(iteration, person_id, trip_list_id, perf_dict)

                    if trip_pathset.path_found():
                        num_paths_found_now += 1

                    if num_paths_found_now % info_freq == 0:
                        time_elapsed = datetime.datetime.now() - start_time
                        FastTripsLogger.info(" %6d / %6d passenger paths found.  Time elapsed: %2dh:%2dm:%2ds" % (
                                             num_paths_found_now, est_paths_to_find,
                                             int( time_elapsed.total_seconds() / 3600),
                                             int( (time_elapsed.total_seconds() % 3600) / 60),
                                             time_elapsed.total_seconds() % 60))

            # multiprocessing follow-up
            if num_processes > 1:
                # we're done, let each process know
                for process_idx in process_dict.keys():
                    todo_queue.put('DONE')

                # get results
                done_procs = 0  # where done means not alive
                while done_procs < len(process_dict):

                    try:
                        result     = done_queue.get(True, 30)
                        worker_num = result[0]

                        # FastTripsLogger.debug("Received %s" % str(result))
                        if result[1] == "DONE":
                            FastTripsLogger.debug("Received done from process %d" % worker_num)
                            process_dict[worker_num]["done"] = True
                        elif result[1] == "STARTING":
                            process_dict[worker_num]["working_on"] = (result[2],result[3])
                        elif result[1] == "COMPLETED":
                            trip_list_id    = result[2]
                            pathset         = FT.passengers.get_pathset(trip_list_id)
                            pathset.pathdict= result[3]
                            perf_dict       = result[4]
                            person_id       = FT.passengers.get_person_id(trip_list_id)

                            FT.performance.add_info(iteration, person_id, trip_list_id, perf_dict)

                            if pathset.path_found():
                                num_paths_found_now += 1

                            if num_paths_found_now % info_freq == 0:
                                time_elapsed = datetime.datetime.now() - start_time
                                FastTripsLogger.info(" %6d / %6d passenger paths found.  Time elapsed: %2dh:%2dm:%2ds" % (
                                                     num_paths_found_now, est_paths_to_find,
                                                     int( time_elapsed.total_seconds() / 3600),
                                                     int( (time_elapsed.total_seconds() % 3600) / 60),
                                                     time_elapsed.total_seconds() % 60))

                            del process_dict[worker_num]["working_on"]
                        else:
                            print "Unexpected done queue contents: " + str(result)

                    except Queue.Empty:
                        # This is normal
                        pass
                    except:
                        FastTripsLogger.error("Caught exception: %s" % str(sys.exc_info()))
                        pass

                    # check if any processes are not alive
                    for process_idx in process_dict.keys():
                        if process_dict[process_idx]["alive"] and not process_dict[process_idx]["process"].is_alive():
                            FastTripsLogger.debug("Process %d is not alive" % process_idx)
                            process_dict[process_idx]["alive"] = False
                            done_procs += 1

                # join up my processes
                for process_idx in process_dict.keys():
                    process_dict[process_idx]["process"].join()

                # check if any processes crashed
                for process_idx in process_dict.keys():
                    if not process_dict[process_idx]["done"]:
                        if "working_on" in process_dict[process_idx]:
                            FastTripsLogger.info("Process %d appears to have crashed; it was working on %s" % \
                                                 (process_idx, str(process_dict[process_idx]["working_on"])))
                        else:
                            FastTripsLogger.info("Process %d appears to have crashed; see ft_debug_worker%02d.log" % (process_idx, process_idx))

        except (KeyboardInterrupt, SystemExit):
            exc_type, exc_value, exc_tb = sys.exc_info()
            FastTripsLogger.error("Exception caught: %s" % str(exc_type))
            error_lines = traceback.format_exception(exc_type, exc_value, exc_tb)
            for e in error_lines: FastTripsLogger.error(e)
            FastTripsLogger.error("Terminating processes")
            # terminating my processes
            for proc in process_dict:
                proc.terminate()
            sys.exit(2)
        except:
            # some other error
            exc_type, exc_value, exc_tb = sys.exc_info()
            error_lines = traceback.format_exception(exc_type, exc_value, exc_tb)
            for e in error_lines: FastTripsLogger.error(e)
            sys.exit(2)

        time_elapsed = datetime.datetime.now() - start_time
        FastTripsLogger.info("Finished finding %6d passenger paths.  Time elapsed: %2dh:%2dm:%2ds" % (
                                 num_paths_found_now,
                                 int( time_elapsed.total_seconds() / 3600),
                                 int( (time_elapsed.total_seconds() % 3600) / 60),
                                 time_elapsed.total_seconds() % 60))

        return num_paths_found_now + num_paths_found_prev


    @staticmethod
    def find_trip_based_pathset(iteration, pathset, hyperpath, trace):
        """
        Perform trip-based path set search.

        Will do so either backwards (destination to origin) if :py:attr:`PathSet.direction` is :py:attr:`PathSet.DIR_OUTBOUND`
        or forwards (origin to destination) if :py:attr:`PathSet.direction` is :py:attr:`PathSet.DIR_INBOUND`.

        Returns (pathdict,
                 performance_dict)

        Where pathdict maps {pathnum:{PATH_KEY_COST:cost, PATH_KEY_PROBABILITY:probability, PATH_KEY_STATES:[state list]}}

        Where performance_dict includes:
                 number of label iterations,
                 max number of times a stop was processed,
                 seconds spent in labeling,
                 seconds spend in enumeration

        :param iteration: The pathfinding iteration we're on
        :type  iteration: int
        :param pathset:   the path to fill in
        :type  pathset:   a :py:class:`PathSet` instance
        :param hyperpath: pass True to use a stochastic hyperpath-finding algorithm, otherwise a deterministic shortest path
                          search algorithm will be use.
        :type  hyperpath: bool
        :param trace:     pass True if this path should be traced to the debug log
        :type  trace:     bool

        """
        # FastTripsLogger.debug("C++ extension start")
        # send it to the C++ extension
        (ret_ints, ret_doubles, path_costs, process_num,
         label_iterations, num_labeled_stops, max_label_process_count,
         ms_labeling, ms_enumerating,
         bytes_workingset, bytes_privateusage) = \
            _fasttrips.find_pathset(iteration, int(pathset.person_id_num), pathset.trip_list_id_num, hyperpath,
                                 pathset.user_class, pathset.purpose, pathset.access_mode, pathset.transit_mode, pathset.egress_mode,
                                 pathset.o_taz_num, pathset.d_taz_num,
<<<<<<< HEAD
                                 1 if pathset.outbound() else 0, float(pathset.pref_time_min), float(pathset.vot),
=======
                                 1 if pathset.outbound else 0, float(pathset.pref_time_min),
>>>>>>> 8fcf3926
                                 1 if trace else 0)
        # FastTripsLogger.debug("C++ extension complete")
        # FastTripsLogger.debug("Finished finding path for person %s trip list id num %d" % (pathset.person_id, pathset.trip_list_id_num))
        pathdict = {}
        row_num  = 0

        for path_num in range(path_costs.shape[0]):

            pathdict[path_num] = {}
            pathdict[path_num][PathSet.PATH_KEY_COST       ] = path_costs[path_num, 0]
            pathdict[path_num][PathSet.PATH_KEY_PROBABILITY] = path_costs[path_num, 1]
            # List of (stop_id, stop_state)
            pathdict[path_num][PathSet.PATH_KEY_STATES     ] = []

            # print "path_num %d" % path_num

            # while we have unprocessed rows and the row is still relevant for this path_num
            while (row_num < ret_ints.shape[0]) and (ret_ints[row_num, 0] == path_num):
                # print row_num

                mode = ret_ints[row_num,2]
                # todo
                if mode == -100:
                    mode = PathSet.STATE_MODE_ACCESS
                elif mode == -101:
                    mode = PathSet.STATE_MODE_EGRESS
                elif mode == -102:
                    mode = PathSet.STATE_MODE_TRANSFER
                elif mode == -103:
                    mode = Passenger.MODE_GENERIC_TRANSIT_NUM

                if hyperpath:
                    pathdict[path_num][PathSet.PATH_KEY_STATES].append( (ret_ints[row_num, 1], [
                        ret_doubles[row_num,0],                                                          # label,
                        Util.SIMULATION_DAY_START + datetime.timedelta(minutes=ret_doubles[row_num,1]),  # departure/arrival time
                        mode,                                                                            # departure/arrival mode
                        ret_ints[row_num,3],                                                             # trip id
                        ret_ints[row_num,4],                                                             # successor/predecessor
                        ret_ints[row_num,5],                                                             # sequence
                        ret_ints[row_num,6],                                                             # sequence succ/pred
                        datetime.timedelta(minutes=ret_doubles[row_num,2]),                              # link time
                        ret_doubles[row_num,3],                                                          # link fare
                        ret_doubles[row_num,4],                                                          # link cost
                        ret_doubles[row_num,5],                                                          # link distance
                        ret_doubles[row_num,6],                                                          # cost
                        Util.SIMULATION_DAY_START + datetime.timedelta(minutes=ret_doubles[row_num,7])   # arrival/departure time
                    ] ) )
                else:
                    pathdict[path_num][PathSet.PATH_KEY_STATES].append( (ret_ints[row_num, 1], [
                        datetime.timedelta(minutes=ret_doubles[row_num,0]),                              # label,
                        Util.SIMULATION_DAY_START + datetime.timedelta(minutes=ret_doubles[row_num,1]),  # departure/arrival time
                        mode,                                                                            # departure/arrival mode
                        ret_ints[row_num,3],                                                             # trip id
                        ret_ints[row_num,4],                                                             # successor/predecessor
                        ret_ints[row_num,5],                                                             # sequence
                        ret_ints[row_num,6],                                                             # sequence succ/pred
                        datetime.timedelta(minutes=ret_doubles[row_num,2]),                              # link time
                        ret_doubles[row_num,3],                                                          # link fare
                        datetime.timedelta(minutes=ret_doubles[row_num,4]),                              # link cost
                        ret_doubles[row_num,5],                                                          # link dist
                        datetime.timedelta(minutes=ret_doubles[row_num,6]),                              # cost
                        Util.SIMULATION_DAY_START + datetime.timedelta(minutes=ret_doubles[row_num,7])   # arrival/departure time
                    ] ) )
                row_num += 1

        perf_dict = { \
            Performance.PERFORMANCE_COLUMN_PROCESS_NUM           : process_num,
            Performance.PERFORMANCE_COLUMN_LABEL_ITERATIONS      : label_iterations,
            Performance.PERFORMANCE_COLUMN_NUM_LABELED_STOPS     : num_labeled_stops,
            Performance.PERFORMANCE_COLUMN_MAX_STOP_PROCESS_COUNT: max_label_process_count,
            Performance.PERFORMANCE_COLUMN_TIME_LABELING_MS      : ms_labeling,
            Performance.PERFORMANCE_COLUMN_TIME_ENUMERATING_MS   : ms_enumerating,
            Performance.PERFORMANCE_COLUMN_TRACED                : trace,
            Performance.PERFORMANCE_COLUMN_WORKING_SET_BYTES     : bytes_workingset,
            Performance.PERFORMANCE_COLUMN_PRIVATE_USAGE_BYTES   : bytes_privateusage
        }
        return (pathdict, perf_dict)

    @staticmethod
    def find_passenger_vehicle_times(pathset_links_df, veh_trips_df):
        """
        Given a dataframe of passenger links and a dataframe of vehicle trip links, adds two new columns to the passenger links for board and alight time.

        - Takes the trip links of pathset_links_df (columns: person_id, trip_list_id_num, pathnum, linkmode, trip_id_num, A_id_num, B_id_num, A_seq, B_seq, pf_A_time, pf_B_time, pf_linktime, A_id, B_id, trip_id)
        - Joins with vehicle trips on trip id num, A_id, A_seq to add:
          * board time   (Assignment.SIM_COL_PAX_BOARD_TIME)
          * overcap      (Trip.SIM_COL_VEH_OVERCAP)
          * overcap_frac (Assignment.SIM_COL_PAX_OVERCAP_FRAC)
        - Joins with vehicle trips on trip id num, B_id, B_seq to add:
          * alight time (Assignment.SIM_COL_PAX_ALIGHT_TIME)

        Returns the same dataframe but with four additional columns (replacing them if they're already there).
        """
        if len(Assignment.TRACE_PERSON_IDS) > 0:
            FastTripsLogger.debug("find_passenger_vehicle_times(): input pathset_links_df len=%d\n%s" % \
                                  (len(pathset_links_df), pathset_links_df.loc[pathset_links_df[Passenger.TRIP_LIST_COLUMN_PERSON_ID].isin(Assignment.TRACE_PERSON_IDS)].to_string()))

        if Assignment.SIM_COL_PAX_BOARD_TIME in list(pathset_links_df.columns.values):
            pathset_links_df.drop([Assignment.SIM_COL_PAX_BOARD_TIME,
                                   Assignment.SIM_COL_PAX_ALIGHT_TIME,
                                   Trip.SIM_COL_VEH_OVERCAP], axis=1, inplace=True)
        if Assignment.SIM_COL_PAX_OVERCAP_FRAC in list(pathset_links_df.columns.values):
            pathset_links_df.drop([Assignment.SIM_COL_PAX_OVERCAP_FRAC], axis=1, inplace=True)

        # FastTripsLogger.debug("pathset_links_df:\n%s\n" % pathset_links_df.head().to_string())
        FastTripsLogger.debug("veh_trips_df:\n%s\n" % veh_trips_df.head().to_string())

        veh_trip_cols = [Trip.STOPTIMES_COLUMN_TRIP_ID,
                         Trip.STOPTIMES_COLUMN_STOP_SEQUENCE,
                         Trip.STOPTIMES_COLUMN_STOP_ID,
                         Trip.STOPTIMES_COLUMN_DEPARTURE_TIME,
                         Trip.SIM_COL_VEH_OVERCAP,                # TODO: what about msa_overcap?
                         Assignment.SIM_COL_PAX_OVERCAP_FRAC]

        # this one may not be here -- it's only present during capacity stuff
        if Assignment.SIM_COL_PAX_OVERCAP_FRAC not in list(veh_trips_df.columns.values):
            veh_trip_cols.remove(Assignment.SIM_COL_PAX_OVERCAP_FRAC)

        pathset_links_df = pandas.merge(
            left    =pathset_links_df,
            right   =veh_trips_df[veh_trip_cols],
            left_on =[Trip.STOPTIMES_COLUMN_TRIP_ID,'A_id','A_seq'],
            right_on=[Trip.STOPTIMES_COLUMN_TRIP_ID,
                      Trip.STOPTIMES_COLUMN_STOP_ID,
                      Trip.STOPTIMES_COLUMN_STOP_SEQUENCE],
            how     ='left')
        pathset_links_df = pandas.merge(
            left    =pathset_links_df,
            right   =veh_trips_df[[Trip.STOPTIMES_COLUMN_TRIP_ID,
                                   Trip.STOPTIMES_COLUMN_STOP_SEQUENCE,
                                   Trip.STOPTIMES_COLUMN_STOP_ID,
                                   Trip.STOPTIMES_COLUMN_ARRIVAL_TIME]],
            left_on =[Trip.STOPTIMES_COLUMN_TRIP_ID,'B_id','B_seq'],
            right_on=[Trip.STOPTIMES_COLUMN_TRIP_ID,
                      Trip.STOPTIMES_COLUMN_STOP_ID,
                      Trip.STOPTIMES_COLUMN_STOP_SEQUENCE],
            how     ='left',
            suffixes=("_A","_B"))

        pathset_links_df.rename(columns={
            Trip.STOPTIMES_COLUMN_DEPARTURE_TIME:Assignment.SIM_COL_PAX_BOARD_TIME,   # transit vehicle depart time (at A) = board time for pax
            Trip.STOPTIMES_COLUMN_ARRIVAL_TIME  :Assignment.SIM_COL_PAX_ALIGHT_TIME,  # transit vehicle arrive time (at B) = alight time for pax
        }, inplace=True)

        # redundant with A_id, B_id, A_seq, B_seq, B_time is just alight time
        pathset_links_df.drop(['%s_A' % Trip.STOPTIMES_COLUMN_STOP_ID,
                               '%s_B' % Trip.STOPTIMES_COLUMN_STOP_ID,
                               '%s_A' % Trip.STOPTIMES_COLUMN_STOP_SEQUENCE,
                               '%s_B' % Trip.STOPTIMES_COLUMN_STOP_SEQUENCE], axis=1, inplace=True)

        if len(Assignment.TRACE_PERSON_IDS) > 0:
            FastTripsLogger.debug("find_passenger_vehicle_times(): output pathset_links_df len=%d\n%s" % \
                                  (len(pathset_links_df), pathset_links_df.loc[pathset_links_df[Passenger.TRIP_LIST_COLUMN_PERSON_ID].isin(Assignment.TRACE_PERSON_IDS)].to_string()))
        return pathset_links_df

    @staticmethod
    def put_passengers_on_vehicles(iteration, bump_iter, pathset_paths_df, pathset_links_df, veh_trips_df):
        """
        Puts the chosen passenger trips specified in pathset_paths_df/pathset_links_df onto the transit vehicle trips specified by veh_trip_df.

        Returns veh_trips_df but with updated columns
          - :py:attr:`Trip.SIM_COL_VEH_BOARDS`
          - :py:attr:`Trip.SIM_COL_VEH_ALIGHTS`
          - :py:attr:`Trip.SIM_COL_VEH_ONBOARD`
        """
        # drop these -- we'll set them
        if Trip.SIM_COL_VEH_BOARDS in list(veh_trips_df.columns.values):
            veh_trips_df.drop([Trip.SIM_COL_VEH_BOARDS,
                               Trip.SIM_COL_VEH_ALIGHTS,
                               Trip.SIM_COL_VEH_ONBOARD], axis=1, inplace=True)

        veh_trips_df_len = len(veh_trips_df)

        passengers_df = Passenger.get_chosen_links(pathset_links_df)

        # Group to boards by counting trip_list_id_nums for a (trip_id, A_id as stop_id)
        passenger_trips_boards = passengers_df.loc[passengers_df[Assignment.SIM_COL_PAX_BUMP_ITER]==-1,  # unbumped passengers
                                                   [Passenger.TRIP_LIST_COLUMN_TRIP_LIST_ID_NUM,
                                                    Trip.STOPTIMES_COLUMN_TRIP_ID_NUM,'A_id_num','A_seq']].groupby([Trip.STOPTIMES_COLUMN_TRIP_ID_NUM,'A_id_num','A_seq']).count()
        passenger_trips_boards.index.names = [Trip.STOPTIMES_COLUMN_TRIP_ID_NUM,
                                              Trip.STOPTIMES_COLUMN_STOP_ID_NUM,
                                              Trip.STOPTIMES_COLUMN_STOP_SEQUENCE]

        # And alights by counting path_ids for a (trip_id, B_id as stop_id)
        passenger_trips_alights = passengers_df.loc[passengers_df[Assignment.SIM_COL_PAX_BUMP_ITER]==-1,
                                                    [Passenger.TRIP_LIST_COLUMN_TRIP_LIST_ID_NUM,
                                                     Trip.TRIPS_COLUMN_TRIP_ID_NUM,'B_id_num','B_seq']].groupby([Trip.TRIPS_COLUMN_TRIP_ID_NUM,'B_id_num','B_seq']).count()
        passenger_trips_alights.index.names = [Trip.STOPTIMES_COLUMN_TRIP_ID_NUM,
                                               Trip.STOPTIMES_COLUMN_STOP_ID_NUM,
                                               Trip.STOPTIMES_COLUMN_STOP_SEQUENCE]

        # Join them to the transit vehicle trips so we can put people on vehicles (boards)
        veh_loaded_df = pandas.merge(left        = veh_trips_df,
                                     right       = passenger_trips_boards,
                                     left_on     = [Trip.STOPTIMES_COLUMN_TRIP_ID_NUM,
                                                    Trip.STOPTIMES_COLUMN_STOP_ID_NUM,
                                                    Trip.STOPTIMES_COLUMN_STOP_SEQUENCE],
                                     right_index = True,
                                     how         = 'left')
        veh_loaded_df.rename(columns={Passenger.TRIP_LIST_COLUMN_TRIP_LIST_ID_NUM:Trip.SIM_COL_VEH_BOARDS}, inplace=True)


        # Join for alights
        veh_loaded_df = pandas.merge(left        = veh_loaded_df,
                                     right       = passenger_trips_alights,
                                    left_on      = [Trip.TRIPS_COLUMN_TRIP_ID_NUM,
                                                    Trip.STOPTIMES_COLUMN_STOP_ID_NUM,
                                                    Trip.STOPTIMES_COLUMN_STOP_SEQUENCE],
                                    right_index  = True,
                                    how          ='left')
        veh_loaded_df.rename(columns={Passenger.TRIP_LIST_COLUMN_TRIP_LIST_ID_NUM:Trip.SIM_COL_VEH_ALIGHTS}, inplace=True)
        veh_loaded_df.fillna(value=0, inplace=True)
        assert(len(veh_loaded_df)==veh_trips_df_len)

        # these are ints, not floats
        veh_loaded_df[[Trip.SIM_COL_VEH_BOARDS, Trip.SIM_COL_VEH_ALIGHTS]] = \
            veh_loaded_df[[Trip.SIM_COL_VEH_BOARDS, Trip.SIM_COL_VEH_ALIGHTS]].astype(int)

        # MSA the boards and alights
        # TODO figure out how this works with the multiple levels of iterations
        if bump_iter==0:
            msa_lambda = 1.0/iteration
            veh_loaded_df[Trip.SIM_COL_VEH_MSA_BOARDS ] = msa_lambda*veh_loaded_df[Trip.SIM_COL_VEH_BOARDS ] + (1.0-msa_lambda)*veh_loaded_df[Trip.SIM_COL_VEH_MSA_BOARDS ]
            veh_loaded_df[Trip.SIM_COL_VEH_MSA_ALIGHTS] = msa_lambda*veh_loaded_df[Trip.SIM_COL_VEH_ALIGHTS] + (1.0-msa_lambda)*veh_loaded_df[Trip.SIM_COL_VEH_MSA_ALIGHTS]

        veh_loaded_df.set_index([Trip.TRIPS_COLUMN_TRIP_ID_NUM,Trip.STOPTIMES_COLUMN_STOP_SEQUENCE],inplace=True)
        veh_loaded_df[Trip.SIM_COL_VEH_ONBOARD    ] = veh_loaded_df[Trip.SIM_COL_VEH_BOARDS    ] - veh_loaded_df[Trip.SIM_COL_VEH_ALIGHTS    ]
        veh_loaded_df[Trip.SIM_COL_VEH_MSA_ONBOARD] = veh_loaded_df[Trip.SIM_COL_VEH_MSA_BOARDS] - veh_loaded_df[Trip.SIM_COL_VEH_MSA_ALIGHTS]

        # on board is the cumulative sum of boards - alights
        trips_cumsum = veh_loaded_df[[Trip.SIM_COL_VEH_ONBOARD, Trip.SIM_COL_VEH_MSA_ONBOARD]].groupby(level=[0]).cumsum()
        veh_loaded_df.drop([Trip.SIM_COL_VEH_ONBOARD, Trip.SIM_COL_VEH_MSA_ONBOARD], axis=1, inplace=True) # replace with cumsum
        veh_loaded_df = pandas.merge(left        = veh_loaded_df,
                                     right       = trips_cumsum,
                                     left_index  = True,
                                     right_index = True,
                                     how         = 'left')

        assert(len(veh_loaded_df)==veh_trips_df_len)
        # print veh_trips_df.loc[5123368]
        veh_loaded_df.reset_index(inplace=True)

        FastTripsLogger.debug("veh_loaded_df with onboard>0: (showing head)\n" + \
                              veh_loaded_df.loc[veh_loaded_df[Trip.SIM_COL_VEH_ONBOARD]>0].head().to_string(formatters=\
               {Trip.STOPTIMES_COLUMN_ARRIVAL_TIME   :Util.datetime64_formatter,
                Trip.STOPTIMES_COLUMN_DEPARTURE_TIME :Util.datetime64_formatter}))

        return veh_loaded_df

    @staticmethod
    def flag_missed_transfers(pathset_paths_df, pathset_links_df):
        """
        Given passenger pathset links with the vehicle board_time and alight_time attached to trip links,
        this method will add columns to determine if there are missed transfers.

        This works on all paths in the pathset rather than just the chosen paths because then we can choose
        a path without missed transfers.

        The following columns are used in pathset_links_df:
        * Passenger.TRIP_LIST_COLUMN_TRIP_LIST_ID_NUM,
        * Passenger.PF_COL_PATH_NUM,
        * Passenger.PF_COL_LINK_NUM,
        * Assignment.SIM_COL_PAX_BOARD_TIME
        * Assignment.SIM_COL_PAX_ALIGHT_TIME
        * Passenger.PF_COL_PAX_B_TIME

        In particular, the following columns are added (or replaced if they're already there) to *pathset_links_df*:

        ======================================================= ==============================================================================
        Column Name                                             Column Description
        ======================================================= ==============================================================================
        :py:attr:`Assignment.SIM_COL_PAX_ALIGHT_DELAY_MIN`      Delay in alight_time from original pathfinding understanding of alight time
        :py:attr:`Assignment.SIM_COL_PAX_A_TIME`                New A time given the trip board/alight times for the trip links
        :py:attr:`Assignment.SIM_COL_PAX_B_TIME`                New B time given the trip board/alight times for the trip links
        :py:attr:`Assignment.SIM_COL_PAX_LINK_TIME`             New link time from B time - A time
        :py:attr:`Assignment.SIM_COL_PAX_WAIT_TIME`             New waittime given the trip board/alight times for the trip links
        :py:attr:`Assignment.SIM_COL_PAX_MISSED_XFER`           Is this link a missed xfer
        ======================================================= ==============================================================================

        The column, :py:attr:`AssignmentSIM_COL_PAX_MISSED_XFER`, is also added to *pathset_paths_df*.

        """
        # Drop these, we'll set them again
        if Assignment.SIM_COL_PAX_ALIGHT_DELAY_MIN in list(pathset_links_df.columns.values):
            pathset_links_df.drop([Assignment.SIM_COL_PAX_ALIGHT_DELAY_MIN,
                                   Assignment.SIM_COL_PAX_A_TIME,
                                   Assignment.SIM_COL_PAX_B_TIME,
                                   Assignment.SIM_COL_PAX_LINK_TIME,
                                   Assignment.SIM_COL_PAX_WAIT_TIME,
                                   Assignment.SIM_COL_MISSED_XFER], axis=1, inplace=True)

        # Set alight delay (min)
        FastTripsLogger.debug("flag_missed_transfers() pathset_links_df (%d):\n%s" % (len(pathset_links_df), pathset_links_df.head().to_string()))
        pathset_links_df[Assignment.SIM_COL_PAX_ALIGHT_DELAY_MIN] = 0.0
        pathset_links_df.loc[pandas.notnull(pathset_links_df[Trip.TRIPS_COLUMN_TRIP_ID]), Assignment.SIM_COL_PAX_ALIGHT_DELAY_MIN] = \
            ((pathset_links_df[Assignment.SIM_COL_PAX_ALIGHT_TIME]-pathset_links_df[Passenger.PF_COL_PAX_B_TIME])/numpy.timedelta64(1, 'm'))

        #: todo: is there a more elegant way to take care of this?  some trips have times after midnight so they're the next day
        pathset_links_df.loc[pathset_links_df[Assignment.SIM_COL_PAX_ALIGHT_DELAY_MIN]>22*60, Assignment.SIM_COL_PAX_BOARD_TIME ] = pathset_links_df[Assignment.SIM_COL_PAX_BOARD_TIME] - numpy.timedelta64(24, 'h')
        pathset_links_df.loc[pathset_links_df[Assignment.SIM_COL_PAX_ALIGHT_DELAY_MIN]>22*60, Assignment.SIM_COL_PAX_ALIGHT_TIME] = pathset_links_df[Assignment.SIM_COL_PAX_ALIGHT_TIME] - numpy.timedelta64(24, 'h')
        pathset_links_df.loc[pathset_links_df[Assignment.SIM_COL_PAX_ALIGHT_DELAY_MIN]>22*60, Assignment.SIM_COL_PAX_ALIGHT_DELAY_MIN] = \
            ((pathset_links_df[Assignment.SIM_COL_PAX_ALIGHT_TIME]-pathset_links_df[Passenger.PF_COL_PAX_B_TIME])/numpy.timedelta64(1, 'm'))

        max_alight_delay_min = pathset_links_df[Assignment.SIM_COL_PAX_ALIGHT_DELAY_MIN].max()
        FastTripsLogger.debug("Biggest alight_delay = %f" % max_alight_delay_min)
        if max_alight_delay_min > 0:
            FastTripsLogger.debug("\n%s" % pathset_links_df.sort_values(by=Assignment.SIM_COL_PAX_ALIGHT_DELAY_MIN, ascending=False).head().to_string())

        # For trips, alight_time is the new B_time
        # Set A_time for links AFTER trip links by joining to next leg
        next_trips = pathset_links_df[[
            Passenger.TRIP_LIST_COLUMN_PERSON_ID,
            Passenger.TRIP_LIST_COLUMN_PERSON_TRIP_ID,
            Passenger.PF_COL_PATH_NUM,
            Passenger.PF_COL_LINK_NUM,
            Assignment.SIM_COL_PAX_ALIGHT_TIME]].copy()
        next_trips[Passenger.PF_COL_LINK_NUM] = next_trips[Passenger.PF_COL_LINK_NUM] + 1
        next_trips.rename(columns={Assignment.SIM_COL_PAX_ALIGHT_TIME:Assignment.SIM_COL_PAX_A_TIME}, inplace=True)
        # Add it to passenger trips.  Now A time is set for links after trip links (note this will never be a trip link)
        pathset_links_df = pandas.merge(left =pathset_links_df, 
                                        right=next_trips,
                                        how  ="left",
                                        on   =[Passenger.TRIP_LIST_COLUMN_PERSON_ID,
                                               Passenger.TRIP_LIST_COLUMN_PERSON_TRIP_ID,
                                               Passenger.PF_COL_PATH_NUM,
                                               Passenger.PF_COL_LINK_NUM])

        FastTripsLogger.debug(str(pathset_links_df.dtypes))

        # Set the new B time for those links -- link time for access/egress/xfer is travel time since wait times are in trip links
        pathset_links_df[Assignment.SIM_COL_PAX_B_TIME] = pathset_links_df[Assignment.SIM_COL_PAX_A_TIME] + pathset_links_df[Passenger.PF_COL_LINK_TIME]
        # For trip links, it's alight time
        pathset_links_df.loc[pathset_links_df[Passenger.PF_COL_LINK_MODE]==PathSet.STATE_MODE_TRIP,   Assignment.SIM_COL_PAX_B_TIME] = pathset_links_df[Assignment.SIM_COL_PAX_ALIGHT_TIME]
        # For access links, it doesn't change from the original pathfinding result
        pathset_links_df.loc[pathset_links_df[Passenger.PF_COL_LINK_MODE]==PathSet.STATE_MODE_ACCESS, Assignment.SIM_COL_PAX_A_TIME] = pathset_links_df[Passenger.PF_COL_PAX_A_TIME]
        pathset_links_df.loc[pathset_links_df[Passenger.PF_COL_LINK_MODE]==PathSet.STATE_MODE_ACCESS, Assignment.SIM_COL_PAX_B_TIME] = pathset_links_df[Passenger.PF_COL_PAX_B_TIME]

        # Now we only need to set the trip link's A time from the previous link's new_B_time
        next_trips = pathset_links_df[[
            Passenger.TRIP_LIST_COLUMN_PERSON_ID,
            Passenger.TRIP_LIST_COLUMN_PERSON_TRIP_ID,
            Passenger.PF_COL_PATH_NUM,
            Passenger.PF_COL_LINK_NUM,
            Assignment.SIM_COL_PAX_B_TIME]].copy()
        next_trips[Passenger.PF_COL_LINK_NUM] = next_trips[Passenger.PF_COL_LINK_NUM] + 1
        next_trips.rename(columns={Assignment.SIM_COL_PAX_B_TIME:"new_trip_A_time"}, inplace=True)
        # Add it to passenger trips.  Now new_trip_A_time is set for trip links
        pathset_links_df = pandas.merge(left  =pathset_links_df,
                                        right =next_trips,
                                        how   ="left",
                                        on    =[Passenger.TRIP_LIST_COLUMN_PERSON_ID,
                                                Passenger.TRIP_LIST_COLUMN_PERSON_TRIP_ID,
                                                Passenger.PF_COL_PATH_NUM,
                                                Passenger.PF_COL_LINK_NUM])
        pathset_links_df.loc[pathset_links_df[Passenger.PF_COL_LINK_MODE]==PathSet.STATE_MODE_TRIP, Assignment.SIM_COL_PAX_A_TIME] = pathset_links_df["new_trip_A_time"]
        pathset_links_df.drop(["new_trip_A_time"], axis=1, inplace=True)

        pathset_links_df[Assignment.SIM_COL_PAX_LINK_TIME] = pathset_links_df[Assignment.SIM_COL_PAX_B_TIME] - pathset_links_df[Assignment.SIM_COL_PAX_A_TIME]

        #: todo: is there a more elegant way to take care of this?  some trips have times after midnight so they're the next day
        #: if the linktime > 23 hours then the trip time is probably off by a day, so it's right after midnight -- back it up
        pathset_links_df.loc[pathset_links_df[Assignment.SIM_COL_PAX_LINK_TIME] > numpy.timedelta64(22, 'h'), Assignment.SIM_COL_PAX_B_TIME   ] = pathset_links_df[Assignment.SIM_COL_PAX_B_TIME] - numpy.timedelta64(24, 'h')
        pathset_links_df.loc[pathset_links_df[Assignment.SIM_COL_PAX_LINK_TIME] > numpy.timedelta64(22, 'h'), Assignment.SIM_COL_PAX_LINK_TIME] = pathset_links_df[Assignment.SIM_COL_PAX_B_TIME] - pathset_links_df[Assignment.SIM_COL_PAX_A_TIME]

        # new wait time
        pathset_links_df.loc[pandas.notnull(pathset_links_df[Trip.TRIPS_COLUMN_TRIP_ID]), Assignment.SIM_COL_PAX_WAIT_TIME] = pathset_links_df[Assignment.SIM_COL_PAX_BOARD_TIME] - pathset_links_df[Assignment.SIM_COL_PAX_A_TIME]

        # invalid trips have negative wait time
        pathset_links_df[Assignment.SIM_COL_MISSED_XFER] = 0
        pathset_links_df.loc[pathset_links_df[Assignment.SIM_COL_PAX_WAIT_TIME]<numpy.timedelta64(0,'m'), Assignment.SIM_COL_MISSED_XFER] = 1

        # count how many are valid (sum of invalid = 0 for the trip list id + path)
        pathset_links_df_grouped = pathset_links_df.groupby([Passenger.TRIP_LIST_COLUMN_PERSON_ID,
                                                             Passenger.TRIP_LIST_COLUMN_PERSON_TRIP_ID,
                                                             Passenger.PF_COL_PATH_NUM]).aggregate({Assignment.SIM_COL_MISSED_XFER:"sum" })

        pathset_links_df_grouped.loc[pathset_links_df_grouped[Assignment.SIM_COL_MISSED_XFER]> 0, Assignment.SIM_COL_MISSED_XFER] = 1

        FastTripsLogger.info("          flag_missed_transfers found %d missed transfer trip legs for %d paths" % \
                             (pathset_links_df[Assignment.SIM_COL_MISSED_XFER].sum(),
                              pathset_links_df_grouped[Assignment.SIM_COL_MISSED_XFER].sum()))

        # add missed_xfer to pathset_paths_df (replacing if it was there already)
        if Assignment.SIM_COL_MISSED_XFER in list(pathset_paths_df.columns.values):
            pathset_paths_df.drop([Assignment.SIM_COL_MISSED_XFER], axis=1, inplace=True)

        pathset_paths_df = pandas.merge(left  =pathset_paths_df,
                                        right =pathset_links_df_grouped.reset_index()[[Passenger.TRIP_LIST_COLUMN_PERSON_ID, Passenger.TRIP_LIST_COLUMN_PERSON_TRIP_ID, Passenger.PF_COL_PATH_NUM, Assignment.SIM_COL_MISSED_XFER]],
                                        how   ="left")
        FastTripsLogger.debug("flag_missed_transfers() pathset_paths_df (%d):\n%s" % (len(pathset_paths_df), pathset_paths_df.head(30).to_string()))

        return (pathset_paths_df, pathset_links_df)

    @staticmethod
    def flag_bump_overcap_passengers(iteration, simulation_iteration, bump_iter, pathset_paths_df, pathset_links_df, veh_loaded_df):
        """
        Check if we have boards on over-capacity vehicles.  Mark them and mark the boards.

        If :py:attr:`Assignment.CAPACITY_CONSTRAINT`, then bump off overcapacity passengers.

        The process is:

        1) Look at which vehicle links are over capacity, adding columns named :py:attr:`Trip.SIM_COL_VEH_OVERCAP`
           and py:attr:`Trip.SIM_COL_VEH_OVERCAP_FRAC` to *veh_loaded_df*

        2) Look at the stops where the first people board after we're at capacity (impossible boards) if any

        3) If :py:attr:`Assignment.BUMP_ONE_AT_A_TIME`, select the first such stop by arrival time
           Otherwise, select the first such stop for each vehicle trip

        4) Join these stops to pathset_links_df, so pathset_links_df now has column Assignment.SIM_COL_PAX_OVERCAP_FRAC

        5) If not :py:attr:`Assignment.CAPACITY_CONSTRAINT`, return (and drop the column named :py:attr:`Trip.SIM_COL_VEH_OVERCAP` from veh_loaded_df)

        6) Figure out which passenger trips are actually getting bumped.  Some people can get on at these stops, but not all, so let the first
           ones that arrive at the stop get on and filter to the ones we'll actually bump.  Update the column named :py:attr:`Assignmment.SIM_COL_PAX_BUMP_ITER`.
           If non-negative, this represents the iteration the passenger got bumped.

        Return (chosen_paths_bumped, pathset_paths_df, pathset_links_df, veh_loaded_df)
        """

        # 1) Look at which vehicle links are over capacity
        # overcap = how many people are problematic
        # overcap_frac = what percentage of boards are problematic
        veh_loaded_df[Trip.SIM_COL_VEH_OVERCAP           ] = veh_loaded_df[Trip.SIM_COL_VEH_ONBOARD] - veh_loaded_df[Trip.VEHICLES_COLUMN_TOTAL_CAPACITY]
        veh_loaded_df[Assignment.SIM_COL_PAX_OVERCAP_FRAC] = 0.0

        # Keep negatives - that means we have space
        # veh_loaded_df.loc[veh_loaded_df[Trip.SIM_COL_VEH_OVERCAP]<0, Trip.SIM_COL_VEH_OVERCAP           ] = 0  # negatives - don't care, set to zero
        veh_loaded_df.loc[veh_loaded_df[Trip.SIM_COL_VEH_BOARDS ]>0, Assignment.SIM_COL_PAX_OVERCAP_FRAC] = veh_loaded_df[Trip.SIM_COL_VEH_OVERCAP]/veh_loaded_df[Trip.SIM_COL_VEH_BOARDS]

        # only need to do this once
        # TODO: figure out MSA with iteration/simulation_iteration/bump_iter
        if iteration==1 and simulation_iteration==0 and bump_iter==0:
            veh_loaded_df[Trip.SIM_COL_VEH_MSA_OVERCAP] = veh_loaded_df[Trip.SIM_COL_VEH_MSA_ONBOARD] - veh_loaded_df[Trip.VEHICLES_COLUMN_TOTAL_CAPACITY]
            veh_loaded_df.loc[veh_loaded_df[Trip.SIM_COL_VEH_MSA_OVERCAP]<0, Trip.SIM_COL_VEH_MSA_OVERCAP] = 0  # negatives - don't care, set to zero

        # These are the trips/stops AT capacity -- first, make sure it's clear they successfully boarded
        atcap_df = veh_loaded_df.loc[veh_loaded_df[Trip.SIM_COL_VEH_OVERCAP] == 0]
        FastTripsLogger.debug("flag_bump_overcap_passengers() %d vehicle trip/stops at capacity: (showing head)\n%s" % \
                              (len(atcap_df), atcap_df.head().to_string()))

        # Join pathset links to atcap_df; now passenger links alighting at a bump stop will have Trip.STOPTIMES_COLUMN_STOP_SEQUENCE set
        pathset_links_df = pandas.merge(left    =pathset_links_df,
                                        left_on =[Trip.STOPTIMES_COLUMN_TRIP_ID, "A_seq"],
                                        right   =atcap_df[[Trip.STOPTIMES_COLUMN_TRIP_ID, Trip.STOPTIMES_COLUMN_STOP_SEQUENCE]],
                                        right_on=[Trip.STOPTIMES_COLUMN_TRIP_ID, Trip.STOPTIMES_COLUMN_STOP_SEQUENCE],
                                        how     ="left")

        # these folks boarded
        pathset_links_df.loc[(pandas.notnull(pathset_links_df[Trip.STOPTIMES_COLUMN_STOP_SEQUENCE])) & \
                             (pathset_links_df[Assignment.SIM_COL_PAX_CHOSEN]>=0), Assignment.SIM_COL_PAX_BUMPSTOP_BOARDED] = 1

        FastTripsLogger.debug("flag_bump_overcap_passengers() pathset_links_df chosen, at capacity\n%s" % # pathset_links_df.head().to_string())
            pathset_links_df.loc[ (pandas.notnull(pathset_links_df[Trip.STOPTIMES_COLUMN_STOP_SEQUENCE])) & \
                                  (pathset_links_df[Assignment.SIM_COL_PAX_CHOSEN]>=0) ].to_string())
        pathset_links_df.drop(Trip.STOPTIMES_COLUMN_STOP_SEQUENCE, axis=1, inplace=True)

        # These are trips/stops over capacity
        overcap_df = veh_loaded_df.loc[veh_loaded_df[Trip.SIM_COL_VEH_OVERCAP] > 0]
        FastTripsLogger.debug("flag_bump_overcap_passengers() %d vehicle trip/stops over capacity: (showing head)\n%s" % \
                              (len(overcap_df), overcap_df.head().to_string()))

        # If none, we're done
        if len(overcap_df) == 0:
            FastTripsLogger.info("          No over-capacity vehicles")
            return (0, pathset_paths_df, pathset_links_df, veh_loaded_df)

        # 2) Look at the trip-stops where the *first people* board after we're at capacity (impossible boards) if any
        bump_stops_df = overcap_df.groupby([Trip.STOPTIMES_COLUMN_TRIP_ID]).aggregate('first').reset_index()
        FastTripsLogger.debug("flag_bump_overcap_passengers() bump_stops_df iter=%d sim_iter=%d bump_iter=%d (%d rows, showing head):\n%s" %
                              (iteration, simulation_iteration, bump_iter, len(bump_stops_df), bump_stops_df.head().to_string()))


        if Assignment.CAPACITY_CONSTRAINT:
            # One stop at a time -- slower but more accurate
            # 3) If Assignment.BUMP_ONE_AT_A_TIME, select the first such stop by arrival time
            #    Otherwise, select the first such stop for each vehicle trip
            if Assignment.BUMP_ONE_AT_A_TIME:
                bump_stops_df.sort_values(by=[Trip.STOPTIMES_COLUMN_ARRIVAL_TIME], inplace=True)
                bump_stops_df = bump_stops_df.iloc[:1]

            FastTripsLogger.info("          Need to bump %d passengers from %d trip-stops" % (bump_stops_df.overcap.sum(), len(bump_stops_df)))

        # debug -- see the whole trip
        if True:
            FastTripsLogger.debug("flag_bump_overcap_passengers() Trips with bump stops:\n%s\n" % \
                pandas.merge(
                    left=veh_loaded_df[[Trip.STOPTIMES_COLUMN_TRIP_ID,
                                        Trip.STOPTIMES_COLUMN_TRIP_ID_NUM,
                                        Trip.STOPTIMES_COLUMN_STOP_SEQUENCE,
                                        Trip.STOPTIMES_COLUMN_STOP_ID,
                                        Trip.STOPTIMES_COLUMN_STOP_ID_NUM,
                                        Trip.VEHICLES_COLUMN_TOTAL_CAPACITY,
                                        Trip.SIM_COL_VEH_BOARDS,
                                        Trip.SIM_COL_VEH_ALIGHTS,
                                        Trip.SIM_COL_VEH_ONBOARD,
                                        Trip.SIM_COL_VEH_OVERCAP,
                                        Assignment.SIM_COL_PAX_OVERCAP_FRAC]],
                    right=bump_stops_df[[Trip.STOPTIMES_COLUMN_TRIP_ID]],
                    how='inner').to_string())

        # 4) Join these stops to pathset_links_df, so pathset_links_df now has column Assignment.SIM_COL_PAX_OVERCAP_FRAC
        pathset_links_df = Assignment.find_passenger_vehicle_times(pathset_links_df, veh_loaded_df)

        # 5) If not Assignment.CAPACITY_CONSTRAINT, return (and drop the column named Trip.SIM_COL_VEH_OVERCAP from veh_loaded_df)
        #    (If we're not actually bumping passengers, we're done; the pathset_links_df have overcap and overcap_frac information)
        if not Assignment.CAPACITY_CONSTRAINT:

            veh_loaded_df.drop(Assignment.SIM_COL_PAX_OVERCAP_FRAC, axis=1, inplace=True)
            return (0, pathset_paths_df, pathset_links_df, veh_loaded_df)

        # join pathset links to bump_stops_df; now passenger links alighting at a bump stop will have Trip.STOPTIMES_COLUMN_STOP_SEQUENCE set
        pathset_links_df = pandas.merge(left    =pathset_links_df,
                                        left_on =[Trip.STOPTIMES_COLUMN_TRIP_ID, "A_seq"],
                                        right   =bump_stops_df[[Trip.STOPTIMES_COLUMN_TRIP_ID, Trip.STOPTIMES_COLUMN_STOP_SEQUENCE]],
                                        right_on=[Trip.STOPTIMES_COLUMN_TRIP_ID, Trip.STOPTIMES_COLUMN_STOP_SEQUENCE],
                                        how     ="left")
        FastTripsLogger.debug("flag_bump_overcap_passengers() pathset_links_df (%d rows, showing head):\n%s" % (len(pathset_links_df), pathset_links_df.head().to_string()))

        # bump candidates: boarding at bump stops, chosen paths, unbumped and overcap
        bumpstop_boards = pathset_links_df.loc[pandas.notnull(pathset_links_df[Trip.STOPTIMES_COLUMN_STOP_SEQUENCE])&        # board at bump_stops_df stop
                                               (pathset_links_df[Assignment.SIM_COL_PAX_CHOSEN]                 >=0)&        # chosen
                                               (pathset_links_df[Assignment.SIM_COL_PAX_BUMP_ITER]              < 0)].copy() # unbumped
        # unchosen bump candidates (to hedge against future choosing of paths with at-capacity links)
        unchosen_atcap_boards = pathset_links_df.loc[(pandas.notnull(pathset_links_df[Trip.STOPTIMES_COLUMN_STOP_SEQUENCE]))&    # board at bump_stops_df stop
                                                     (pathset_links_df[Assignment.SIM_COL_PAX_CHOSEN]                    <0)&    # path not chosen (yet)
                                                     (pathset_links_df[Assignment.SIM_COL_PAX_BUMP_ITER]                 <0)]    # unbumped

        # bump off later arrivals, later trip_list_num
        bumpstop_boards.sort_values(by=[ \
            Assignment.SIM_COL_PAX_A_TIME, # I think this is correct
            Trip.STOPTIMES_COLUMN_TRIP_ID,
            "A_seq",
            Passenger.PF_COL_PAX_A_TIME,
            Passenger.TRIP_LIST_COLUMN_TRIP_LIST_ID_NUM],
            ascending=[True, True, True, False, False], inplace=True)
        bumpstop_boards.reset_index(drop=True, inplace=True)

        # For each trip_id, stop_seq, stop_id, we want the first *overcap* rows
        # group to trip_id, stop_seq, stop_id and count off
        bpb_count = bumpstop_boards.groupby([Trip.STOPTIMES_COLUMN_TRIP_ID,
                                             "A_seq",
                                             "A_id_num"]).cumcount()
        bpb_count.name = 'bump_index'

        # Add the bump index to our passenger-paths/stops
        bumpstop_boards = pandas.concat([bumpstop_boards, bpb_count], axis=1)

        # 1 mean boarded, 0 means we got bumped
        bumpstop_boards["new_bumpstop_boarded"] = 1
        bumpstop_boards.loc[ bumpstop_boards["bump_index"] < bumpstop_boards[Trip.SIM_COL_VEH_OVERCAP], "new_bumpstop_boarded"] = 0  # these folks got bumped

        FastTripsLogger.debug("flag_bump_overcap_passengers() bumpstop_boards (%d rows, showing head):\n%s" % 
                              (len(bumpstop_boards), bumpstop_boards.head(50).to_string()))

        # filter to unique passengers/paths who got bumped
        bump_paths = bumpstop_boards.loc[ bumpstop_boards["new_bumpstop_boarded"] == 0,
            [Passenger.TRIP_LIST_COLUMN_PERSON_ID, Passenger.TRIP_LIST_COLUMN_TRIP_LIST_ID_NUM, Passenger.PF_COL_PATH_NUM]].drop_duplicates()
        chosen_paths_bumped = len(bump_paths)

        # if we have unchosen paths that board here, add those too
        if len(unchosen_atcap_boards) > 0:

            FastTripsLogger.debug("flag_bump_overcap_passengers() unchosen_atcap_boards (%d rows, showing head):\n%s" % \
                (len(unchosen_atcap_boards), unchosen_atcap_boards.head().to_string()))
            unchosen_atcap_boards = unchosen_atcap_boards[[Passenger.TRIP_LIST_COLUMN_PERSON_ID,
                                                           Passenger.TRIP_LIST_COLUMN_TRIP_LIST_ID_NUM,
                                                           Passenger.PF_COL_PATH_NUM]].drop_duplicates()
            bump_paths = pandas.concat([bump_paths, unchosen_atcap_boards], axis=0)

        bump_paths['bump_iter_new'] = bump_iter

        FastTripsLogger.debug("flag_bump_overcap_passengers() bump_paths (%d rows, showing head):\n%s" % \
            (len(bump_paths), bump_paths.head().to_string()))

        # Kick out the bumped passengers -- update bump_iter on all pathset_links_df
        pathset_links_df = pandas.merge(left =pathset_links_df, right=bump_paths, how  ="left")
        pathset_links_df.loc[ pandas.notnull(pathset_links_df['bump_iter_new']), Assignment.SIM_COL_PAX_BUMP_ITER] = pathset_links_df['bump_iter_new']

        # Keep record of if they boarded at a bumpstop
        pathset_links_df = pandas.merge(left=pathset_links_df,
                                        right=bumpstop_boards[[Passenger.TRIP_LIST_COLUMN_PERSON_ID,
                                                               Passenger.TRIP_LIST_COLUMN_TRIP_LIST_ID_NUM,
                                                               Passenger.PF_COL_PATH_NUM,
                                                               Trip.STOPTIMES_COLUMN_TRIP_ID,
                                                               "A_seq","new_bumpstop_boarded"]],
                                        how="left")
        pathset_links_df.loc[ pandas.notnull(pathset_links_df['new_bumpstop_boarded']), Assignment.SIM_COL_PAX_BUMPSTOP_BOARDED] = pathset_links_df["new_bumpstop_boarded"]

        new_bump_wait = bumpstop_boards[[Trip.STOPTIMES_COLUMN_TRIP_ID,
                                           Trip.STOPTIMES_COLUMN_STOP_SEQUENCE,
                                           "A_id_num",
                                           Passenger.PF_COL_PAX_A_TIME]].groupby( \
                        [Trip.STOPTIMES_COLUMN_TRIP_ID,Trip.STOPTIMES_COLUMN_STOP_SEQUENCE,"A_id_num"]).first()
        new_bump_wait.reset_index(drop=False, inplace=True)
        new_bump_wait.rename(columns={"A_id_num":Trip.STOPTIMES_COLUMN_STOP_ID_NUM}, inplace=True)

        FastTripsLogger.debug("new_bump_wait (%d rows, showing head):\n%s" %
            (len(new_bump_wait), new_bump_wait.head().to_string(formatters=\
           {Passenger.PF_COL_PAX_A_TIME:Util.datetime64_formatter})))

        # incorporate it into the bump wait df
        if type(Assignment.bump_wait_df) == type(None):
            Assignment.bump_wait_df = new_bump_wait
        else:
            Assignment.bump_wait_df = pandas.concat([Assignment.bump_wait_df, new_bump_wait], axis=0)

            FastTripsLogger.debug("flag_bump_overcap_passengers() bump_wait_df (%d rows, showing head):\n%s" %
                (len(Assignment.bump_wait_df), Assignment.bump_wait_df.head().to_string()))

            Assignment.bump_wait_df.drop_duplicates(subset=[Trip.STOPTIMES_COLUMN_TRIP_ID,
                                                            Trip.STOPTIMES_COLUMN_STOP_SEQUENCE], inplace=True)

        # drop unnecessary columns before returning
        pathset_links_df.drop([ \
            Trip.STOPTIMES_COLUMN_STOP_SEQUENCE,  # adding this
            'bump_iter_new',
            'new_bumpstop_boarded'
            ], axis=1, inplace=True)

        veh_loaded_df.drop(Assignment.SIM_COL_PAX_OVERCAP_FRAC, axis=1, inplace=True)

        FastTripsLogger.debug("flag_bump_overcap_passengers(): return pathset_links_df.head():\n%s\n" % pathset_links_df.head().to_string())
        FastTripsLogger.debug("flag_bump_overcap_passengers(): return veh_loaded_df.head():\n%s\n" % veh_loaded_df.head().to_string())

        return (chosen_paths_bumped, pathset_paths_df, pathset_links_df, veh_loaded_df)

    @staticmethod
    def choose_paths_without_simulation(FT, output_dir, iteration, pathset_paths_df, pathset_links_df, veh_trips_df):
        """
        Given a pathset for each passernger, choose a path (if relevant).  That's it.

        Returns (valid_linked_trips, pathset_paths_df, pathset_links_df)
        """
        simulation_iteration = 0
        ######################################################################################################
        FastTripsLogger.info("  Step 1. Find out board/alight times for all pathset links from vehicle times")

        # could do this just to chosen path links but let's do this to the whole pathset
        pathset_links_df = Assignment.find_passenger_vehicle_times(pathset_links_df, veh_trips_df)

        # instead of flag_missed_transfers(), set these to pathfinding results
        pathset_links_df[Assignment.SIM_COL_PAX_ALIGHT_DELAY_MIN] = 0
        pathset_links_df[Assignment.SIM_COL_PAX_A_TIME          ] = pathset_links_df[Passenger.PF_COL_PAX_A_TIME]
        pathset_links_df[Assignment.SIM_COL_PAX_B_TIME          ] = pathset_links_df[Passenger.PF_COL_PAX_B_TIME]
        pathset_links_df[Assignment.SIM_COL_PAX_LINK_TIME       ] = pathset_links_df[Passenger.PF_COL_LINK_TIME]
        pathset_links_df[Assignment.SIM_COL_PAX_WAIT_TIME       ] = pathset_links_df[Passenger.PF_COL_WAIT_TIME]
        pathset_links_df[Assignment.SIM_COL_PAX_MISSED_XFER     ] = 0

        ######################################################################################################
        FastTripsLogger.info("  Step 2. Calculate costs and probabilities for all pathset paths")
        (pathset_paths_df, pathset_links_df) = PathSet.calculate_cost(
            iteration, simulation_iteration, Assignment.STOCH_DISPERSION,
            pathset_paths_df, pathset_links_df, FT.passengers.trip_list_df,
            FT.transfers.transfers_df, FT.tazs.walk_df, FT.tazs.drive_df, veh_trips_df, FT.stops, FT.routes)

        ######################################################################################################
        FastTripsLogger.info("  Step 3. Choose a path for each passenger from their pathset")

        # Choose path for each passenger -- pathset_paths_df and pathset_links_df will now have
        # SIM_COL_PAX_CHOSEN >=0 for chosen paths/path links
        (num_passengers_arrived, num_chosen, pathset_paths_df, pathset_links_df) = Passenger.choose_paths(
            True,  # choose for everyone
            iteration, simulation_iteration,
            pathset_paths_df, pathset_links_df)

        # Write the pathsets
        Passenger.write_paths(output_dir, iteration, simulation_iteration, pathset_paths_df, False, Assignment.OUTPUT_PATHSET_PER_SIM_ITER, not Assignment.DEBUG_OUTPUT_COLUMNS, not Assignment.DEBUG_OUTPUT_COLUMNS)
        Passenger.write_paths(output_dir, iteration, simulation_iteration, pathset_links_df, True,  Assignment.OUTPUT_PATHSET_PER_SIM_ITER, not Assignment.DEBUG_OUTPUT_COLUMNS, not Assignment.DEBUG_OUTPUT_COLUMNS)

        # write the final chosen paths for this iteration
        chosen_links_df = Passenger.get_chosen_links(pathset_links_df)
        chosen_links_df["iteration"] = iteration
        Util.write_dataframe(chosen_links_df, "chosen_links_df", os.path.join(output_dir, "chosenpaths_links.csv"), append=(iteration>1),
                             drop_debug_columns=not Assignment.DEBUG_OUTPUT_COLUMNS)
        chosen_links_df.drop(["iteration"], axis=1, inplace=True)

        chosen_paths_df = Passenger.get_chosen_links(pathset_paths_df)
        chosen_paths_df["iteration"] = iteration
        Util.write_dataframe(chosen_paths_df, "chosen_paths_df", os.path.join(output_dir, "chosenpaths_paths.csv"), append=(iteration>1),
                             drop_debug_columns=not Assignment.DEBUG_OUTPUT_COLUMNS)
        chosen_paths_df.drop(["iteration"], axis=1, inplace=True)

        return (num_passengers_arrived, pathset_paths_df, pathset_links_df)

    @staticmethod
    def simulate(FT, output_dir, iteration, pathset_paths_df, pathset_links_df, veh_trips_df):
        """
        Given a pathset for each passenger, choose a path (if relevant) and then
        actually assign the passengers trips to the vehicles.

        Returns (valid_linked_trips, pathset_paths_df, pathset_links_df, veh_loaded_df)
        """
        simulation_iteration   = 0
        num_passengers_arrived = 0 # will get returned from choose_paths

        while True:
            FastTripsLogger.info("Simulation Iteration %d" % simulation_iteration)
            for trace_pax in Assignment.TRACE_PERSON_IDS:
                FastTripsLogger.debug("Initial pathset_links_df for %s\n%s" % \
                   (str(trace_pax), pathset_links_df.loc[pathset_links_df.person_id==trace_pax].to_string()))

                FastTripsLogger.debug("Initial pathset_paths_df for %s\n%s" % \
                   (str(trace_pax), pathset_paths_df.loc[pathset_paths_df.person_id==trace_pax].to_string()))

            ######################################################################################################
            FastTripsLogger.info("  Step 1. Find out board/alight times for all pathset links from vehicle times")

            # could do this just to chosen path links but let's do this to the whole pathset
            pathset_links_df = Assignment.find_passenger_vehicle_times(pathset_links_df, veh_trips_df)

            ######################################################################################################
            FastTripsLogger.info("  Step 2. Flag missed transfer links and paths in the pathsets")
            (pathset_paths_df, pathset_links_df) = Assignment.flag_missed_transfers(pathset_paths_df, pathset_links_df)

            ######################################################################################################
            FastTripsLogger.info("  Step 3. Calculate costs and probabilities for all pathset paths")
            (pathset_paths_df, pathset_links_df) = PathSet.calculate_cost(
                iteration, simulation_iteration, Assignment.STOCH_DISPERSION,
                pathset_paths_df, pathset_links_df, FT.passengers.trip_list_df,
                FT.transfers.transfers_df, FT.tazs.walk_df, FT.tazs.drive_df, veh_trips_df, FT.stops, FT.routes)

            ######################################################################################################
            FastTripsLogger.info("  Step 4. Choose a path for each passenger from their pathset")

            # Choose path for each passenger -- pathset_paths_df and pathset_links_df will now have
            # SIM_COL_PAX_CHOSEN >=0 for chosen paths/path links
            (num_passengers_arrived, num_chosen, pathset_paths_df, pathset_links_df) = Passenger.choose_paths(
                Assignment.PATHFINDING_EVERYONE and simulation_iteration==0,  # choose for everyone if we just re-found all paths
                iteration, simulation_iteration,
                pathset_paths_df, pathset_links_df)

            ######################################################################################################
            FastTripsLogger.info("  Step 5. Put passenger paths on transit vehicles to get vehicle boards/alights/load")

            # no one is bumped yet
            bump_iter = 0
            pathset_links_df[Assignment.SIM_COL_PAX_OVERCAP_FRAC] = numpy.NaN

            if simulation_iteration==0:
                # For those we just found paths for, no one is bumped or going on overcap vehicles yet
                pathset_links_df.loc[pathset_links_df[Passenger.PF_COL_PF_ITERATION]==iteration, Assignment.SIM_COL_PAX_BUMP_ITER ] = -1

            while True: # loop for capacity constraint

                # Put passengers on vehicles, updating the vehicle's boards, alights, onboard
                veh_trips_df = Assignment.put_passengers_on_vehicles(iteration, bump_iter, pathset_paths_df, pathset_links_df, veh_trips_df)

                if not FT.trips.has_capacity_configured():
                    # We can't do anything about capacity
                    break

                else:
                    ######################################################################################################
                    FastTripsLogger.info("  Step 6. Capacity constraints on transit vehicles.")

                    if bump_iter == 0:
                        FastTripsLogger.info("          Bumping one at a time? %s" % ("true" if Assignment.BUMP_ONE_AT_A_TIME else "false"))

                    # This needs to run at this point because the arrival times for the passengers are accurate here
                    (chosen_paths_bumped, pathset_paths_df, pathset_links_df, veh_trips_df) = \
                        Assignment.flag_bump_overcap_passengers(iteration, simulation_iteration, bump_iter,
                                                                pathset_paths_df, pathset_links_df, veh_trips_df)


                    FastTripsLogger.info("        -> completed loop bump_iter %d and bumped %d chosen paths" % (bump_iter, chosen_paths_bumped))

                    if chosen_paths_bumped == 0:
                        # do one final update of overcap to passengers
                        pathset_links_df = Assignment.find_passenger_vehicle_times(pathset_links_df, veh_trips_df)
                        break

                    bump_iter += 1


            if type(Assignment.bump_wait_df) == pandas.DataFrame and len(Assignment.bump_wait_df) > 0:
                Assignment.bump_wait_df[Passenger.PF_COL_PAX_A_TIME_MIN] = \
                    Assignment.bump_wait_df[Passenger.PF_COL_PAX_A_TIME].map(lambda x: (60.0*x.hour) + x.minute + (x.second/60.0))

            if type(Assignment.bump_wait_df) == pandas.DataFrame and len(Assignment.bump_wait_df) > 0:
                FastTripsLogger.debug("Bump_wait_df:\n%s" % Assignment.bump_wait_df.to_string(formatters=\
                    {Passenger.PF_COL_PAX_A_TIME :Util.datetime64_formatter}))

            ######################################################################################################
            FastTripsLogger.info("  Step 7. Update dwell and travel times for transit vehicles")
            # update the trip times -- accel/decel rates + stops affect travel times, and boards/alights affect dwell times
            veh_trips_df   = Trip.update_trip_times(veh_trips_df, Assignment.MSA_RESULTS)

            ######################################################################################################
            if Assignment.OUTPUT_PATHSET_PER_SIM_ITER:
                FastTripsLogger.info("  Step 8. Write pathsets (paths and links)")
                Passenger.write_paths(output_dir, iteration, simulation_iteration, pathset_paths_df, False, Assignment.OUTPUT_PATHSET_PER_SIM_ITER, not Assignment.DEBUG_OUTPUT_COLUMNS, not Assignment.DEBUG_OUTPUT_COLUMNS)
                Passenger.write_paths(output_dir, iteration, simulation_iteration, pathset_links_df, True,  Assignment.OUTPUT_PATHSET_PER_SIM_ITER, not Assignment.DEBUG_OUTPUT_COLUMNS, not Assignment.DEBUG_OUTPUT_COLUMNS)

            simulation_iteration += 1

            if num_chosen <= 0:
                FastTripsLogger.info("  No more path choices to make => Ending simulation loop")
                break

            if simulation_iteration > Assignment.MAX_SIMULATION_ITERS:
                FastTripsLogger.info("  Maximum simulation iterations reached (%d) => Ending simulation loop" % Assignment.MAX_SIMULATION_ITERS)
                break

        # Write the pathsets (if we haven't been already)
        if Assignment.OUTPUT_PATHSET_PER_SIM_ITER == False:
            Passenger.write_paths(output_dir, iteration, simulation_iteration, pathset_paths_df, False, Assignment.OUTPUT_PATHSET_PER_SIM_ITER, not Assignment.DEBUG_OUTPUT_COLUMNS, not Assignment.DEBUG_OUTPUT_COLUMNS)
            Passenger.write_paths(output_dir, iteration, simulation_iteration, pathset_links_df, True,  Assignment.OUTPUT_PATHSET_PER_SIM_ITER, not Assignment.DEBUG_OUTPUT_COLUMNS, not Assignment.DEBUG_OUTPUT_COLUMNS)

        # write the final chosen paths for this iteration
        chosen_links_df = Passenger.get_chosen_links(pathset_links_df)
        chosen_links_df["iteration"] = iteration
        Util.write_dataframe(chosen_links_df, "chosen_links_df", os.path.join(output_dir, "chosenpaths_links.csv"), append=(iteration>1),
                             drop_debug_columns=not Assignment.DEBUG_OUTPUT_COLUMNS)
        chosen_links_df.drop(["iteration"], axis=1, inplace=True)

        chosen_paths_df = Passenger.get_chosen_links(pathset_paths_df)
        chosen_paths_df["iteration"] = iteration
        Util.write_dataframe(chosen_paths_df, "chosen_paths_df", os.path.join(output_dir, "chosenpaths_paths.csv"), append=(iteration>1),
                             drop_debug_columns=not Assignment.DEBUG_OUTPUT_COLUMNS)
        chosen_paths_df.drop(["iteration"], axis=1, inplace=True)

        return (num_passengers_arrived, pathset_paths_df, pathset_links_df, veh_trips_df)


def find_trip_based_paths_process_worker(iteration, worker_num, input_network_dir, input_demand_dir,
                                         output_dir, todo_pathset_queue, done_queue, hyperpath, bump_wait_df, stop_times_df):
    """
    Process worker function.  Processes all the paths in queue.

    todo_queue has (passenger_id, path object)
    """
    worker_str = "_worker%02d" % worker_num

    from .FastTrips import FastTrips
    setupLogging(infoLogFilename  = None,
                 debugLogFilename = os.path.join(output_dir, FastTrips.DEBUG_LOG % worker_str), 
                 logToConsole     = False,
                 append           = True if iteration > 1 else False)
    FastTripsLogger.info("Iteration %d Worker %2d starting" % (iteration, worker_num))

    # the child process doesn't have these set to read them
    Assignment.read_configuration(override_input_network_dir=output_dir,
                                  override_input_demand_dir=input_demand_dir,
                                  config_file=Assignment.CONFIGURATION_OUTPUT_FILE)

    # this passes those read parameters and the stop times to the C++ extension
    Assignment.initialize_fasttrips_extension(worker_num, output_dir, stop_times_df)

    # the extension has it now, so we're done
    stop_times_df = None

    if iteration > 1:
        Assignment.set_fasttrips_bump_wait(bump_wait_df)

    while True:
        # go through my queue -- check if we're done
        todo = todo_pathset_queue.get()
        if todo == 'DONE':
            done_queue.put( (worker_num, 'DONE') )
            FastTripsLogger.debug("Received DONE from the todo_pathset_queue")
            return

        # do the work
        pathset = todo

        FastTripsLogger.info("Processing person %20s path %d" % (pathset.person_id, pathset.trip_list_id_num))
        # communicate it to the parent
        done_queue.put( (worker_num, "STARTING", pathset.person_id, pathset.trip_list_id_num ))

        trace_person = False
        if pathset.person_id in Assignment.TRACE_PERSON_IDS:
            FastTripsLogger.debug("Tracing assignment of person %s" % pathset.person_id)
            trace_person = True

        try:
            (pathdict, perf_dict) = Assignment.find_trip_based_pathset(iteration, pathset, hyperpath, trace=trace_person)
            done_queue.put( (worker_num, "COMPLETED", pathset.trip_list_id_num, pathdict, perf_dict) )
        except:
            FastTripsLogger.exception("Exception")
            # call it a day
            done_queue.put( (worker_num, "EXCEPTION", str(sys.exc_info()) ) )
            return<|MERGE_RESOLUTION|>--- conflicted
+++ resolved
@@ -903,11 +903,7 @@
             _fasttrips.find_pathset(iteration, int(pathset.person_id_num), pathset.trip_list_id_num, hyperpath,
                                  pathset.user_class, pathset.purpose, pathset.access_mode, pathset.transit_mode, pathset.egress_mode,
                                  pathset.o_taz_num, pathset.d_taz_num,
-<<<<<<< HEAD
-                                 1 if pathset.outbound() else 0, float(pathset.pref_time_min), float(pathset.vot),
-=======
                                  1 if pathset.outbound else 0, float(pathset.pref_time_min),
->>>>>>> 8fcf3926
                                  1 if trace else 0)
         # FastTripsLogger.debug("C++ extension complete")
         # FastTripsLogger.debug("Finished finding path for person %s trip list id num %d" % (pathset.person_id, pathset.trip_list_id_num))
